--- conflicted
+++ resolved
@@ -488,16 +488,13 @@
             "sa": Column(Boolean, nullable=False, server_default=expression.true())
         },
     )
-<<<<<<< HEAD
     stats_enabled: bool = field(
         default=True,
         metadata={
             "sa": Column(Boolean, nullable=False, server_default=expression.true())
         },
     )
-=======
     finished_game_players = relationship("FinishedGamePlayer", back_populates="player")
->>>>>>> a36e6bb8
 
     @hybrid_property
     def leaderboard_trueskill(self):
