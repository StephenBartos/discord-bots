--- conflicted
+++ resolved
@@ -74,13 +74,7 @@
     print("SEED_ADMIN_IDS must be specified. There must always be at least one initial admin to add others!")
     CONFIG_IS_VALID = False
 
-<<<<<<< HEAD
-# Requiring specifying a queue to add to
-REQUIRE_ADD_TARGET = bool(os.getenv("REQUIRE_ADD_TARGET"))
-
-#Disable moving players to voice channels
-ENABLE_VOICE_MOVE = bool(os.getenv("ENABLE_VOICE_MOVE"))
-=======
+ENABLE_VOICE_MOVE: bool = _to_bool(key="ENABLE_VOICE_MOVE", default=False)
 ALLOW_VULGAR_NAMES: bool = _to_bool(key="ALLOW_VULGAR_NAMES", default=False)
 ENABLE_DEBUG: bool = _to_bool(key="ENABLE_DEBUG", default=False)
 ENABLE_RAFFLE: bool = _to_bool(key="ENABLE_RAFFLE", default=False)
@@ -106,5 +100,4 @@
 STATS_DIR: str | None = _to_str(key="STATS_DIR")
 STATS_WIDTH = _to_int(key="STATS_WIDTH")
 STATS_HEIGHT=_to_int(key="STATS_HEIGHT")
-# TODO grouping here and in docs
->>>>>>> 174f9947
+# TODO grouping here and in docs