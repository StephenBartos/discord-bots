import os
from dotenv import load_dotenv

<<<<<<< HEAD
=======
load_dotenv()
CONFIG_IS_VALID: bool = True


def _to_str(key: str, required: bool = False, default: str | None = None) -> str | None:
    value = os.getenv(key)
    if not value and default is not None:
        return default
    elif required and not value:
        global CONFIG_IS_VALID
        CONFIG_IS_VALID = False
        print(f"{key} must be specified correctly, was '{value}'")
        return None
    else:
        return value


def _to_int(key: str, required: bool = False, default: int | None = None) -> int | None:
    value = os.getenv(key)
    try:
        return int(value)
    except:
        if required and default is None:
            global CONFIG_IS_VALID
            CONFIG_IS_VALID = False
            print(f"{key} must be specified correctly, was '{value}'")
        return default


def _to_float(key: str, required: bool = False, default: float | None = None) -> float | None:
    value = os.getenv(key)
    try:
        return float(value)
    except:
        if required and default is None:
            global CONFIG_IS_VALID
            CONFIG_IS_VALID = False
            print(f"{key} must be specified correctly, was '{value}'")
        return default
>>>>>>> b61e0bce


def _to_bool(key: str, required: bool = False, default: bool | None = None) -> bool | None:
    value = os.getenv(key)
    if value is not None and value.lower() == "true":
        return True
    elif value is not None and value.lower() == "false":
        return False
    else:
        if required and default is None:
            global CONFIG_IS_VALID
            CONFIG_IS_VALID = False
            print(f"{key} must be specified correctly, was '{value}'")
        return default


def _convert_to_int(value: str) -> int | None:
    try:
        return int(value)
    except:
        return None


# Discord setup
DB_NAME = "tribes"
API_KEY: str = _to_str(key="DISCORD_API_KEY", required=True)
CHANNEL_ID: int = _to_int(key="CHANNEL_ID", required=True)
TRIBES_VOICE_CATEGORY_CHANNEL_ID: int = _to_int(key="TRIBES_VOICE_CATEGORY_CHANNEL_ID", required=True)
__admin_ids = os.getenv("SEED_ADMIN_IDS").split(",") if os.getenv("SEED_ADMIN_IDS") else []
SEED_ADMIN_IDS: list[int] = list(filter(lambda x: x is not None, map(_convert_to_int, __admin_ids)))
ENABLE_VOICE_MOVE: bool = _to_bool(key="ENABLE_VOICE_MOVE", default=False)
DEFAULT_VOICE_MOVE: bool = _to_bool(key="DEFAULT_VOICE_MOVE", default=False)
ALLOW_VULGAR_NAMES: bool = _to_bool(key="ALLOW_VULGAR_NAMES", default=False)
ENABLE_DEBUG: bool = _to_bool(key="ENABLE_DEBUG", default=False)
ENABLE_RAFFLE: bool = _to_bool(key="ENABLE_RAFFLE", default=False)
SHOW_TRUESKILL: bool = _to_bool(key="SHOW_TRUESKILL", default=False)
SHOW_LEFT_RIGHT_TEAM: bool = _to_bool(key="SHOW_LEFT_RIGHT_TEAM", default=False)
DISABLE_MAP_ROTATION: bool = _to_bool(key="DISABLE_MAP_ROTATION", default=False)
MAXIMUM_TEAM_COMBINATIONS = _to_int("MAXIMUM_TEAM_COMBINATIONS")
LEADERBOARD_CHANNEL = _to_int(key="LEADERBOARD_CHANNEL")
RE_ADD_DELAY: int = _to_int(key="RE_ADD_DELAY", default=30)
REQUIRE_ADD_TARGET: bool = _to_bool(key="REQUIRE_ADD_TARGET", default=False)
COMMAND_PREFIX: str = _to_str(key="COMMAND_PREFIX", default="!")
DEFAULT_TRUESKILL_MU = _to_float(key="DEFAULT_TRUESKILL_MU", default=25)
DEFAULT_TRUESKILL_SIGMA = _to_float(key="DEFAULT_TRUESKILL_SIGMA", default=DEFAULT_TRUESKILL_MU / 3)
AFK_TIME_MINUTES: int = _to_int(key="AFK_TIME_MINUTES", default=45)
MAP_ROTATION_MINUTES: int = _to_int(key="MAP_ROTATION_MINUTES", default=60)
DEFAULT_RAFFLE_VALUE: int = _to_int(key="DEFAULT_RAFFLE_VALUE", default=5)
DISABLE_PRIVATE_MESSAGES: bool = _to_bool(key="DISABLE_PRIVATE_MESSAGES", default=False)
TWITCH_GAME_NAME: str | None = _to_str(key="TWITCH_GAME_NAME")
TWITCH_CLIENT_ID: str | None = _to_str(key="TWITCH_CLIENT_ID")
TWITCH_CLIENT_SECRET: str | None = _to_str(key="TWITCH_CLIENT_SECRET")
TRIBES_VOICE_CATEGORY_CHANNEL_ID: int = _to_int(key="TRIBES_VOICE_CATEGORY_CHANNEL_ID", required=True)
MAP_VOTE_THRESHOLD: int = _to_int(key="MAP_VOTE_THRESHOLD", default=7)
STATS_DIR: str | None = _to_str(key="STATS_DIR")
STATS_WIDTH = _to_int(key="STATS_WIDTH")
STATS_HEIGHT=_to_int(key="STATS_HEIGHT")
# TODO grouping here and in docs<|MERGE_RESOLUTION|>--- conflicted
+++ resolved
@@ -1,8 +1,6 @@
 import os
 from dotenv import load_dotenv
 
-<<<<<<< HEAD
-=======
 load_dotenv()
 CONFIG_IS_VALID: bool = True
 
@@ -42,7 +40,6 @@
             CONFIG_IS_VALID = False
             print(f"{key} must be specified correctly, was '{value}'")
         return default
->>>>>>> b61e0bce
 
 
 def _to_bool(key: str, required: bool = False, default: bool | None = None) -> bool | None:
