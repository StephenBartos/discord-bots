--- conflicted
+++ resolved
@@ -15,6 +15,8 @@
 from discord_bots.cogs.rotation import RotationCommands
 from discord_bots.cogs.vote import VoteCommands
 from discord_bots.cogs.economy import EconomyCommands
+from .views.in_progress_game import InProgressGameView
+from .views.economy import EconomyPredictionView
 
 from .bot import bot
 from .models import CustomCommand, Player, QueuePlayer, QueueWaitlistPlayer, Session
@@ -26,11 +28,6 @@
     queue_waitlist_task,
     vote_passed_waitlist_task,
 )
-<<<<<<< HEAD
-from .views.in_progress_game import InProgressGameView
-=======
-from .views.economy import EconomyPredictionView
->>>>>>> c4056f12
 
 
 async def create_seed_admins():
@@ -215,12 +212,9 @@
     await bot.add_cog(MapCommands(bot))
     await bot.add_cog(QueueCommands(bot))
     await bot.add_cog(VoteCommands(bot))
-<<<<<<< HEAD
-    bot.add_view(InProgressGameView(""))
-=======
     await bot.add_cog(EconomyCommands(bot))
     bot.add_view(EconomyPredictionView())
->>>>>>> c4056f12
+    bot.add_view(InProgressGameView(""))
 
 
 async def main():
