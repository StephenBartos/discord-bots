import heapq
import os
import sys
from bisect import bisect
from collections import defaultdict
from datetime import datetime, timedelta, timezone
from glob import glob
from itertools import combinations
from math import floor
from os import remove
from random import choice, randint, random, shuffle, uniform
from shutil import copyfile
from tempfile import NamedTemporaryFile
from typing import List, Union

import discord
import imgkit
<<<<<<< HEAD
from discord import Colour, DMChannel, Embed, GroupChannel, Message, TextChannel
=======
import numpy
from discord import Colour, DMChannel, Embed, GroupChannel, Message, TextChannel, VoiceChannel
>>>>>>> 4f4869d8
from discord.ext import commands
from discord.ext.commands.context import Context
from discord.guild import Guild
from discord.member import Member
from discord.utils import escape_markdown
from numpy import std
from PIL import Image
from sqlalchemy import func, or_
from sqlalchemy.exc import IntegrityError
from sqlalchemy.sql import select
from trueskill import Rating, rate

from discord_bots.checks import is_admin
from discord_bots.utils import (
    code_block,
    mean,
    pretty_format_team,
    pretty_format_team_no_format,
    print_leaderboard,
    send_message,
    short_uuid,
    update_next_map_to_map_after_next,
    upload_stats_screenshot_imgkit,
    win_probability,
)

from .bot import bot
import discord_bots.config as config
from .models import (
    AdminRole,
    Category,
    Commend,
    CustomCommand,
    FinishedGame,
    FinishedGamePlayer,
    InProgressGame,
    InProgressGameChannel,
    InProgressGamePlayer,
    Map,
    MapVote,
    Player,
    PlayerCategoryTrueskill,
    PlayerDecay,
    Queue,
    QueueNotification,
    QueuePlayer,
    QueueRole,
    QueueWaitlist,
    QueueWaitlistPlayer,
    Rotation,
    RotationMap,
    Session,
    SkipMapVote,
    VotePassedWaitlist,
    VotePassedWaitlistPlayer,
)
from .names import generate_be_name, generate_ds_name
from .queues import AddPlayerQueueMessage, add_player_queue
from .twitch import twitch


def get_even_teams(
        player_ids: list[int], team_size: int, is_rated: bool, queue_category_id: str | None
) -> tuple[list[Player], float]:
    """
    This is the one used when a new game is created. The other methods are for the showgamedebug command
    TODO: Tests
    TODO: Re-use get_n_teams function

    Try to figure out even teams, the first half of the returning list is
    the first team, the second half is the second team.

    :returns: list of players and win probability for the first team
    """
    session = Session()
    players: list[Player] = (
        session.query(Player).filter(Player.id.in_(player_ids)).all()
    )
    # This is important! This ensures captains are randomly distributed!
    shuffle(players)
    if queue_category_id:
        player_category_trueskills = session.query(PlayerCategoryTrueskill).filter(
            PlayerCategoryTrueskill.player_id.in_(player_ids),
            PlayerCategoryTrueskill.category_id == queue_category_id,
        )
        player_category_trueskills = {
            prt.player_id: prt for prt in player_category_trueskills
        }
    else:
        player_category_trueskills = {}
    best_win_prob_so_far: float = 0.0
    best_teams_so_far: list[Player] = []

    all_combinations = list(combinations(players, team_size))
    if config.MAXIMUM_TEAM_COMBINATIONS:
        all_combinations = all_combinations[:config.MAXIMUM_TEAM_COMBINATIONS]
    for i, team0 in enumerate(all_combinations):
        team1 = [p for p in players if p not in team0]
        team0_ratings = []
        for player in team0:
            if queue_category_id and player.id in player_category_trueskills:
                player_category_trueskill: PlayerCategoryTrueskill = (
                    player_category_trueskills[player.id]
                )
                team0_ratings.append(
                    Rating(
                        player_category_trueskill.mu,
                        player_category_trueskill.sigma,
                    )
                )
            else:
                team0_ratings.append(
                    Rating(player.rated_trueskill_mu, player.rated_trueskill_sigma)
                )
        team1_ratings = []
        for player in team1:
            if queue_category_id and player.id in player_category_trueskills:
                player_category_trueskill: PlayerCategoryTrueskill = (
                    player_category_trueskills[player.id]
                )
                team1_ratings.append(
                    Rating(
                        player_category_trueskill.mu,
                        player_category_trueskill.sigma,
                    )
                )
            else:
                team1_ratings.append(
                    Rating(player.rated_trueskill_mu, player.rated_trueskill_sigma)
                )
        win_prob = win_probability(team0_ratings, team1_ratings)
        current_team_evenness = abs(0.50 - win_prob)
        best_team_evenness_so_far = abs(0.50 - best_win_prob_so_far)
        if current_team_evenness < best_team_evenness_so_far:
            best_win_prob_so_far = win_prob
            best_teams_so_far = list(team0[:]) + list(team1[:])
        if best_team_evenness_so_far < 0.001:
            break

    print("Found team evenness:", best_team_evenness_so_far, "iterations:", i)
    return best_teams_so_far, best_win_prob_so_far


# Return n of the most even or least even teams
# For best teams, use direction = 1, for worst teams use direction = -1
def get_n_teams(
        players: list[Player],
        team_size: int,
        is_rated: bool,
        n: int,
        direction: int = 1,
) -> list[tuple[list[Player], float]]:
    teams: list[tuple[float, list[Player]]] = []

    all_combinations = list(combinations(players, team_size))
    for team0 in all_combinations:
        team1 = [p for p in players if p not in team0]
        if is_rated:
            team0_ratings = list(
                map(
                    lambda x: Rating(x.rated_trueskill_mu, x.rated_trueskill_sigma),
                    team0,
                )
            )
            team1_ratings = list(
                map(
                    lambda x: Rating(x.rated_trueskill_mu, x.rated_trueskill_sigma),
                    team1,
                )
            )
        else:
            team0_ratings = list(
                map(
                    lambda x: Rating(x.unrated_trueskill_mu, x.unrated_trueskill_sigma),
                    team0,
                )
            )
            team1_ratings = list(
                map(
                    lambda x: Rating(x.unrated_trueskill_mu, x.unrated_trueskill_sigma),
                    team1,
                )
            )

        win_prob = win_probability(team0_ratings, team1_ratings)
        current_team_evenness = abs(0.50 - win_prob)
        heapq.heappush(
            teams, (direction * current_team_evenness, list(team0[:]) + list(team1[:]))
        )

    teams_out = []
    for _ in range(n):
        teams_out.append(heapq.heappop(teams))

    return teams_out


def get_n_best_teams(
        players: list[Player], team_size: int, is_rated: bool, n: int
) -> list[tuple[list[Player], float]]:
    return get_n_teams(players, team_size, is_rated, n, 1)


def get_n_worst_teams(
        players: list[Player], team_size: int, is_rated: bool, n: int
) -> list[tuple[list[Player], float]]:
    return get_n_teams(players, team_size, is_rated, n, -1)


# Return n of the most even or least even teams
# For best teams, use direction = 1, for worst teams use direction = -1
def get_n_finished_game_teams(
        fgps: list[FinishedGamePlayer],
        team_size: int,
        is_rated: bool,
        n: int,
        direction: int = 1,
) -> list[tuple[list[FinishedGamePlayer], float]]:
    teams: list[tuple[float, list[FinishedGamePlayer]]] = []

    all_combinations = list(combinations(fgps, team_size))
    for team0 in all_combinations:
        team1 = [p for p in fgps if p not in team0]
        if is_rated:
            team0_ratings = list(
                map(
                    lambda x: Rating(
                        x.rated_trueskill_mu_before, x.rated_trueskill_sigma_before
                    ),
                    team0,
                )
            )
            team1_ratings = list(
                map(
                    lambda x: Rating(
                        x.rated_trueskill_mu_before, x.rated_trueskill_sigma_before
                    ),
                    team1,
                )
            )
        else:
            team0_ratings = list(
                map(
                    lambda x: Rating(
                        x.unrated_trueskill_mu_before, x.unrated_trueskill_sigma_before
                    ),
                    team0,
                )
            )
            team1_ratings = list(
                map(
                    lambda x: Rating(
                        x.unrated_trueskill_mu_before, x.unrated_trueskill_sigma_before
                    ),
                    team1,
                )
            )

        win_prob = win_probability(team0_ratings, team1_ratings)
        current_team_evenness = abs(0.50 - win_prob)
        heapq.heappush(
            teams, (direction * current_team_evenness, list(team0[:]) + list(team1[:]))
        )

    teams_out = []
    for _ in range(n):
        teams_out.append(heapq.heappop(teams))

    return teams_out


def get_n_best_finished_game_teams(
        fgps: list[FinishedGamePlayer], team_size: int, is_rated: bool, n: int
) -> list[tuple[list[FinishedGamePlayer], float]]:
    return get_n_finished_game_teams(fgps, team_size, is_rated, n, 1)


def get_n_worst_finished_game_teams(
        fgps: list[FinishedGamePlayer], team_size: int, is_rated: bool, n: int
) -> list[tuple[list[FinishedGamePlayer], float]]:
    return get_n_finished_game_teams(fgps, team_size, is_rated, n, -1)


async def create_game(
        queue_id: str,
        player_ids: list[int],
        channel: TextChannel | DMChannel | GroupChannel,
        guild: Guild,
):
    session = Session()
    queue: Queue = session.query(Queue).filter(Queue.id == queue_id).first()
    if len(player_ids) == 1:
        # Useful for debugging, no real world application
        players = session.query(Player).filter(Player.id == player_ids[0]).all()
        win_prob = 0
    else:
        players, win_prob = get_even_teams(
            player_ids,
            len(player_ids) // 2,
            is_rated=queue.is_rated,
            queue_category_id=queue.category_id,
        )
    category = session.query(Category).filter(Category.id == queue.category_id).first()
    player_category_trueskills = None
    if category:
        player_category_trueskills = session.query(PlayerCategoryTrueskill).filter(
            PlayerCategoryTrueskill.category_id == category.id
        )
    if player_category_trueskills:
        average_trueskill = mean(list(map(lambda x: x.mu, player_category_trueskills)))
    else:
        average_trueskill = mean(list(map(lambda x: x.rated_trueskill_mu, players)))

    next_rotation_map: RotationMap | None = (
        session.query(RotationMap)
        .join(Rotation, Rotation.id == RotationMap.rotation_id)
        .join(Queue, Queue.rotation_id == Rotation.id)
        .filter(Queue.id == queue.id)
        .filter(RotationMap.is_next == True)
        .first()
    )
    if not next_rotation_map:
        raise Exception("No next map!")

    rolled_random_map = False
    if next_rotation_map.is_random:
        # Roll for random map
        rolled_random_map = uniform(0, 1) < next_rotation_map.random_probability

    if rolled_random_map:
        maps: List[Map] = session.query(Map).all()
        random_map = choice(maps)
        next_map_full_name = random_map.full_name
        next_map_short_name = random_map.short_name
    else:
        next_map: Map | None = (
            session.query(Map).filter(Map.id == next_rotation_map.map_id).first()
        )
        next_map_full_name = next_map.full_name
        next_map_short_name = next_map.short_name

    game = InProgressGame(
        average_trueskill=average_trueskill,
        map_full_name=next_map_full_name,
        map_short_name=next_map_short_name,
        queue_id=queue.id,
        team0_name=generate_be_name(),
        team1_name=generate_ds_name(),
        win_probability=win_prob,
    )
    session.add(game)

    team0_players = players[: len(players) // 2]
    team1_players = players[len(players) // 2:]

    short_game_id = short_uuid(game.id)
    message_content = "```autohotkey"
    message_content += f"\nGame '{queue.name}' ({short_game_id}) has begun!\n"
    if config.SHOW_TRUESKILL:
        message_content += f"\nMap: {game.map_full_name} ({game.map_short_name}) (mu: {round(average_trueskill, 2)})\n"
    else:
        message_content += f"\nMap: {game.map_full_name} ({game.map_short_name})\n"
    message_content += pretty_format_team(game.team0_name, win_prob, team0_players)
    message_content += pretty_format_team(game.team1_name, 1 - win_prob, team1_players)
    message_content += "\n```"

    for player in team0_players:
        if not config.DISABLE_PRIVATE_MESSAGES:
            member: Member | None = guild.get_member(player.id)
            if member:
                try:
                    await member.send(content=message_content)
                except Exception as e:
                    print(f"Caught exception sending message: {e}")

        game_player = InProgressGamePlayer(
            in_progress_game_id=game.id,
            player_id=player.id,
            team=0,
        )
        session.add(game_player)

    for player in team1_players:
        if not config.DISABLE_PRIVATE_MESSAGES:
            member: Member | None = guild.get_member(player.id)
            if member:
                try:
                    await member.send(content=message_content)
                except Exception as e:
                    print(f"Caught exception sending message: {e}")

        game_player = InProgressGamePlayer(
            in_progress_game_id=game.id,
            player_id=player.id,
            team=1,
        )
        session.add(game_player)

    await channel.send(message_content)

    categories = {category.id: category for category in guild.categories}
    tribes_voice_category = categories[config.TRIBES_VOICE_CATEGORY_CHANNEL_ID]
    if tribes_voice_category:
        be_channel = await guild.create_voice_channel(
            f"{game.team0_name}", category=tribes_voice_category
        )
        ds_channel = await guild.create_voice_channel(
            f"{game.team1_name}", category=tribes_voice_category
        )
        session.add(
            InProgressGameChannel(in_progress_game_id=game.id, channel_id=be_channel.id)
        )
        session.add(
            InProgressGameChannel(in_progress_game_id=game.id, channel_id=ds_channel.id)
        )

    session.query(QueuePlayer).filter(
        QueuePlayer.player_id.in_(player_ids)  # type: ignore
    ).delete()
    session.commit()

    if not rolled_random_map:
        await update_next_map_to_map_after_next(queue.rotation_id, False)

    session.close()

    if tribes_voice_category:
        if config.ENABLE_VOICE_MOVE:
            if queue.move_enabled:
                await _movegameplayers(short_game_id, None, guild)
                await send_message(
                    channel,
                    embed_description=f"Players moved to voice channels for game {short_game_id}",
                    colour=Colour.green()
                )


async def add_player_to_queue(
        queue_id: str,
        player_id: int,
        channel: TextChannel | DMChannel | GroupChannel,
        guild: Guild,
) -> tuple[bool, bool]:
    """
    Helper function to add player to a queue and pop if needed.

    TODO: Remove this function, it's only called in one place so just inline it

    :returns: A tuple of booleans - the first represents whether the player was
    added to the queue, the second represents whether the queue popped as a
    result.
    """
    session = Session()
    queue_roles = session.query(QueueRole).filter(QueueRole.queue_id == queue_id).all()

    # Zero queue roles means no role restrictions
    if len(queue_roles) > 0:
        member = guild.get_member(player_id)
        if not member:
            return False, False
        queue_role_ids = set(map(lambda x: x.role_id, queue_roles))
        player_role_ids = set(map(lambda x: x.id, member.roles))
        has_role = len(queue_role_ids.intersection(player_role_ids)) > 0
        if not has_role:
            return False, False

    if is_in_game(player_id):
        return False, False

    player: Player = session.query(Player).filter(Player.id == player_id).first()
    queue: Queue = session.query(Queue).filter(Queue.id == queue_id).first()
    category = session.query(Category).filter(Category.id == queue.category_id).first()
    player_category_trueskill: PlayerCategoryTrueskill | None = None
    if category:
        player_category_trueskill = (
            session.query(PlayerCategoryTrueskill)
            .filter(
                PlayerCategoryTrueskill.player_id == player_id,
                PlayerCategoryTrueskill.category_id == category.id,
            )
            .first()
        )
    player_mu = player.rated_trueskill_mu
    if player_category_trueskill:
        player_mu = player_category_trueskill.mu
    if queue.mu_max is not None:
        if player_mu > queue.mu_max:
            return False, False
    if queue.mu_min is not None:
        if player_mu < queue.mu_min:
            return False, False

    session.add(
        QueuePlayer(
            queue_id=queue_id,
            player_id=player_id,
            channel_id=channel.id,
        )
    )
    try:
        session.commit()
    except IntegrityError:
        session.rollback()
        session.close()
        return False, False

    queue: Queue = session.query(Queue).filter(Queue.id == queue_id).first()
    queue_players: list[QueuePlayer] = (
        session.query(QueuePlayer).filter(QueuePlayer.queue_id == queue_id).all()
    )
    if len(queue_players) == queue.size and not queue.is_sweaty:  # Pop!
        player_ids: list[int] = list(map(lambda x: x.player_id, queue_players))
        session.close()
        await create_game(queue.id, player_ids, channel, guild)
        return True, True

    queue_notifications: list[QueueNotification] = (
        session.query(QueueNotification)
        .filter(
            QueueNotification.queue_id == queue_id,
            QueueNotification.size == len(queue_players),
        )
        .all()
    )
    for queue_notification in queue_notifications:
        member: Member | None = guild.get_member(queue_notification.player_id)
        if member:
            try:
                await member.send(
                    embed=Embed(
                        description=f"'{queue.name}' is at {queue_notification.size} players!",
                        colour=Colour.blue(),
                    )
                )
            except Exception:
                pass
        session.delete(queue_notification)
    session.commit()
    session.close()

    return True, False


def mock_teams_str(
        team0_players: list[Player],
        team1_players: list[Player],
        is_rated: bool,
) -> str:
    """
    Helper method to debug print teams if these were the players
    """
    output = ""
    if is_rated:
        team0_rating = [
            Rating(p.rated_trueskill_mu, p.rated_trueskill_sigma) for p in team0_players
        ]
        team1_rating = [
            Rating(p.rated_trueskill_mu, p.rated_trueskill_sigma) for p in team1_players
        ]
    else:
        team0_rating = [
            Rating(p.unrated_trueskill_mu, p.unrated_trueskill_sigma)
            for p in team0_players
        ]
        team1_rating = [
            Rating(p.unrated_trueskill_mu, p.unrated_trueskill_sigma)
            for p in team1_players
        ]

    team0_names = ", ".join(
        sorted([escape_markdown(player.name) for player in team0_players])
    )
    team1_names = ", ".join(
        sorted([escape_markdown(player.name) for player in team1_players])
    )
    team0_win_prob = round(100 * win_probability(team0_rating, team1_rating), 1)
    team1_win_prob = round(100 - team0_win_prob, 1)
    if is_rated:
        team0_mu = round(
            mean([player.rated_trueskill_mu for player in team0_players]), 2
        )
        team1_mu = round(
            mean([player.rated_trueskill_mu for player in team1_players]), 2
        )
        team0_sigma = round(
            mean([player.rated_trueskill_sigma for player in team0_players]),
            2,
        )
        team1_sigma = round(
            mean([player.rated_trueskill_sigma for player in team1_players]),
            2,
        )
    else:
        team0_mu = round(
            mean([player.unrated_trueskill_mu for player in team0_players]), 2
        )
        team1_mu = round(
            mean([player.unrated_trueskill_mu for player in team1_players]), 2
        )
        team0_sigma = round(
            mean([player.unrated_trueskill_sigma for player in team0_players]),
            2,
        )
        team1_sigma = round(
            mean([player.unrated_trueskill_sigma for player in team1_players]),
            2,
        )
    output += f"\n**BE** (**{team0_win_prob}%**, mu: {team0_mu}, sigma: {team0_sigma}): {team0_names}"
    output += f"\n**DS** (**{team1_win_prob}%**, mu: {team1_mu}, sigma: {team1_sigma}): {team1_names}"
    return output


def mock_finished_game_teams_str(
        team0_fg_players: list[FinishedGamePlayer],
        team1_fg_players: list[FinishedGamePlayer],
        is_rated: bool,
) -> str:
    """
    Helper method to debug print teams if these were the players
    """
    output = ""
    session = Session()
    if is_rated:
        team0_rating = [
            Rating(fgp.rated_trueskill_mu_before, fgp.rated_trueskill_sigma_before)
            for fgp in team0_fg_players
        ]
        team1_rating = [
            Rating(fgp.rated_trueskill_mu_before, fgp.rated_trueskill_sigma_before)
            for fgp in team1_fg_players
        ]
    else:
        team0_rating = [
            Rating(fgp.unrated_trueskill_mu_before, fgp.unrated_trueskill_sigma_before)
            for fgp in team0_fg_players
        ]
        team1_rating = [
            Rating(fgp.unrated_trueskill_mu_before, fgp.unrated_trueskill_sigma_before)
            for fgp in team1_fg_players
        ]

    team0_player_ids_map = {x.player_id: x for x in team0_fg_players}
    team1_player_ids_map = {x.player_id: x for x in team1_fg_players}
    team0_player_ids = set(map(lambda x: x.player_id, team0_fg_players))
    team1_player_ids = set(map(lambda x: x.player_id, team1_fg_players))
    team0_players: list[Player] = session.query(Player).filter(
        Player.id.in_(team0_player_ids)
    )
    team1_players: list[Player] = session.query(Player).filter(
        Player.id.in_(team1_player_ids)
    )
    team0_names = ", ".join(
        sorted(
            [
                f"{escape_markdown(player.name)} ({round(team0_player_ids_map.get(player.id).rated_trueskill_mu_before, 1)})"
                for player in team0_players
            ]
        )
    )
    team1_names = ", ".join(
        sorted(
            [
                f"{escape_markdown(player.name)} ({round(team1_player_ids_map.get(player.id).rated_trueskill_mu_before, 1)})"
                for player in team1_players
            ]
        )
    )
    team0_win_prob = round(100 * win_probability(team0_rating, team1_rating), 1)
    team1_win_prob = round(100 - team0_win_prob, 1)
    if is_rated:
        team0_mu = round(
            mean([player.rated_trueskill_mu_before for player in team0_fg_players]), 2
        )
        team1_mu = round(
            mean([player.rated_trueskill_mu_before for player in team1_fg_players]), 2
        )
        team0_sigma = round(
            mean([player.rated_trueskill_sigma_before for player in team0_fg_players]),
            2,
        )
        team1_sigma = round(
            mean([player.rated_trueskill_sigma_before for player in team1_fg_players]),
            2,
        )
    else:
        team0_mu = round(
            mean([player.unrated_trueskill_mu_before for player in team0_fg_players]), 2
        )
        team1_mu = round(
            mean([player.unrated_trueskill_mu_before for player in team1_fg_players]), 2
        )
        team0_sigma = round(
            mean(
                [player.unrated_trueskill_sigma_before for player in team0_fg_players]
            ),
            2,
        )
        team1_sigma = round(
            mean(
                [player.unrated_trueskill_sigma_before for player in team1_fg_players]
            ),
            2,
        )
    output += f"\n**BE** (**{team0_win_prob}%**, mu: {team0_mu}, sigma: {team0_sigma}): {team0_names}"
    output += f"\n**DS** (**{team1_win_prob}%**, mu: {team1_mu}, sigma: {team1_sigma}): {team1_names}"
    return output


def finished_game_str(finished_game: FinishedGame, debug: bool = False) -> str:
    """
    Helper method to pretty print a finished game
    """
    output = ""
    session = Session()
    short_game_id = short_uuid(finished_game.game_id)
    team0_fg_players: list[FinishedGamePlayer] = (
        session.query(FinishedGamePlayer)
        .filter(
            FinishedGamePlayer.finished_game_id == finished_game.id,
            FinishedGamePlayer.team == 0,
        )
        .all()
    )
    team1_fg_players: list[FinishedGamePlayer] = (
        session.query(FinishedGamePlayer)
        .filter(
            FinishedGamePlayer.finished_game_id == finished_game.id,
            FinishedGamePlayer.team == 1,
        )
        .all()
    )

    if config.SHOW_TRUESKILL:
        output += f"**{finished_game.queue_name}** - **{finished_game.map_short_name}** ({short_game_id}) (mu: {round(finished_game.average_trueskill, 2)})"
    else:
        output += f"**{finished_game.queue_name}** - **{finished_game.map_short_name}** ({short_game_id})"

    team0_player_ids = set(map(lambda x: x.player_id, team0_fg_players))
    team1_player_ids = set(map(lambda x: x.player_id, team1_fg_players))
    team0_fgp_by_id = {fgp.player_id: fgp for fgp in team0_fg_players}
    team1_fgp_by_id = {fgp.player_id: fgp for fgp in team1_fg_players}
    team0_players: list[Player] = session.query(Player).filter(Player.id.in_(team0_player_ids))  # type: ignore
    team1_players: list[Player] = session.query(Player).filter(Player.id.in_(team1_player_ids))  # type: ignore
    if debug:
        team0_names = ", ".join(
            sorted(
                [
                    f"{escape_markdown(player.name)} ({round(team0_fgp_by_id[player.id].rated_trueskill_mu_before, 1)})"
                    for player in team0_players
                ]
            )
        )
        team1_names = ", ".join(
            sorted(
                [
                    f"{escape_markdown(player.name)} ({round(team1_fgp_by_id[player.id].rated_trueskill_mu_before, 1)})"
                    for player in team1_players
                ]
            )
        )
    else:
        team0_names = ", ".join(
            sorted([escape_markdown(player.name) for player in team0_players])
        )
        team1_names = ", ".join(
            sorted([escape_markdown(player.name) for player in team1_players])
        )
    team0_win_prob = round(100 * finished_game.win_probability, 1)
    team1_win_prob = round(100 - team0_win_prob, 1)
    # TODO: This is wrong when the game has a region
    # if finished_game.is_rated:
    #     team0_mu = round(
    #         mean([player.rated_trueskill_mu_before for player in team0_fg_players]), 2
    #     )
    #     team1_mu = round(
    #         mean([player.rated_trueskill_mu_before for player in team1_fg_players]), 2
    #     )
    # else:
    #     team0_mu = round(
    #         mean([player.unrated_trueskill_mu_before for player in team0_fg_players]), 2
    #     )
    #     team1_mu = round(
    #         mean([player.unrated_trueskill_mu_before for player in team1_fg_players]), 2
    #     )
    team0_str = f"{finished_game.team0_name} ({team0_win_prob}%): {team0_names}"
    team1_str = f"{finished_game.team1_name} ({team1_win_prob}%): {team1_names}"

    if finished_game.winning_team == 0:
        output += f"\n**{team0_str}**"
        output += f"\n{team1_str}"
    elif finished_game.winning_team == 1:
        output += f"\n{team0_str}"
        output += f"\n**{team1_str}**"
    else:
        output += f"\n{team0_str}"
        output += f"\n{team1_str}"
    delta: timedelta = datetime.now(timezone.utc) - finished_game.finished_at.replace(
        tzinfo=timezone.utc
    )
    if delta.days > 0:
        output += f"\n@ {delta.days} days ago\n"
    elif delta.seconds > 3600:
        hours_ago = delta.seconds // 3600
        output += f"\n@ {hours_ago} hours ago\n"
    else:
        minutes_ago = delta.seconds // 60
        output += f"\n@ {minutes_ago} minutes ago\n"
    session.close()
    return output


def in_progress_game_str(in_progress_game: InProgressGame, debug: bool = False) -> str:
    """
    Helper method to pretty print a finished game
    """
    output = ""
    session = Session()
    short_game_id = short_uuid(in_progress_game.id)
    queue: Queue = (
        session.query(Queue).filter(Queue.id == in_progress_game.queue_id).first()
    )
    if debug:
        output += f"**{queue.name}** ({short_game_id}) (TS: {round(in_progress_game.average_trueskill, 2)})"
    else:
        output += f"**{queue.name}** ({short_game_id})"
    team0_igp_players: list[InProgressGamePlayer] = session.query(
        InProgressGamePlayer
    ).filter(
        InProgressGamePlayer.in_progress_game_id == in_progress_game.id,
        InProgressGamePlayer.team == 0,
    )
    team1_igp_players: list[InProgressGamePlayer] = session.query(
        InProgressGamePlayer
    ).filter(
        InProgressGamePlayer.in_progress_game_id == in_progress_game.id,
        InProgressGamePlayer.team == 1,
    )
    team0_player_ids = set(map(lambda x: x.player_id, team0_igp_players))
    team1_player_ids = set(map(lambda x: x.player_id, team1_igp_players))
    team0_fgp_by_id = {fgp.player_id: fgp for fgp in team0_igp_players}
    team1_fgp_by_id = {fgp.player_id: fgp for fgp in team1_igp_players}
    team0_players: list[Player] = session.query(Player).filter(Player.id.in_(team0_player_ids))  # type: ignore
    team1_players: list[Player] = session.query(Player).filter(Player.id.in_(team1_player_ids))  # type: ignore
    if debug and False:
        team0_names = ", ".join(
            sorted(
                [
                    f"{escape_markdown(player.name)} ({round(team0_fgp_by_id[player.id].rated_trueskill_mu_before, 1)})"
                    for player in team0_players
                ]
            )
        )
        team1_names = ", ".join(
            sorted(
                [
                    f"{escape_markdown(player.name)} ({round(team1_fgp_by_id[player.id].rated_trueskill_mu_before, 1)})"
                    for player in team1_players
                ]
            )
        )
    else:
        team0_names = ", ".join(
            sorted([escape_markdown(player.name) for player in team0_players])
        )
        team1_names = ", ".join(
            sorted([escape_markdown(player.name) for player in team1_players])
        )
    # TODO: Include win prob
    # team0_win_prob = round(100 * finished_game.win_probability, 1)
    # team1_win_prob = round(100 - team0_win_prob, 1)
    if queue.is_rated:
        team0_tsr = round(
            mean([player.rated_trueskill_mu for player in team0_players]), 1
        )
        team1_tsr = round(
            mean([player.rated_trueskill_mu for player in team1_players]), 1
        )
    else:
        team0_tsr = round(
            mean([player.unrated_trueskill_mu for player in team0_players]), 1
        )
        team1_tsr = round(
            mean([player.unrated_trueskill_mu for player in team1_players]), 1
        )
    # TODO: Include win prob
    if debug:
        team0_str = f"{in_progress_game.team0_name} ({team0_tsr}): {team0_names}"
        team1_str = f"{in_progress_game.team1_name} ({team1_tsr}): {team1_names}"
    else:
        team0_str = f"{in_progress_game.team0_name} ({team0_names}"
        team1_str = f"{in_progress_game.team1_name} ({team1_names}"

    output += f"\n{team0_str}"
    output += f"\n{team1_str}"
    delta: timedelta = datetime.now(timezone.utc) - in_progress_game.created_at.replace(
        tzinfo=timezone.utc
    )
    if delta.days > 0:
        output += f"\n@ {delta.days} days ago\n"
    elif delta.seconds > 3600:
        hours_ago = delta.seconds // 3600
        output += f"\n@ {hours_ago} hours ago\n"
    else:
        minutes_ago = delta.seconds // 60
        output += f"\n@ {minutes_ago} minutes ago\n"
    session.close()
    return output


def is_in_game(player_id: int) -> bool:
    return get_player_game(player_id, Session()) is not None


def get_player_game(player_id: int, session=None) -> InProgressGame | None:
    """
    Find the game a player is currently in

    :session: Pass in a session if you want to do something with the game that
    gets returned
    """
    should_close = False
    if not session:
        should_close = True
        session = Session()
    ipg_player = (
        session.query(InProgressGamePlayer)
        .join(InProgressGame)
        .filter(InProgressGamePlayer.player_id == player_id)
        .first()
    )
    if ipg_player:
        if should_close:
            session.close()
        return (
            session.query(InProgressGame)
            .filter(InProgressGame.id == ipg_player.in_progress_game_id)
            .first()
        )
    else:
        if should_close:
            session.close()
        return None


# Commands start here


@bot.check
async def is_not_banned(ctx: Context):
    """
    Global check to ensure that banned users can't use commands

    https://discordpy.readthedocs.io/en/stable/ext/commands/commands.html#global-checks
    """
    is_banned = (
        Session()
        .query(Player)
        .filter(Player.id == ctx.message.author.id, Player.is_banned)
        .first()
    )
    return not is_banned


@bot.command()
async def add(ctx: Context, *args):
    """
    Players adds self to queue(s). If no args to all existing queues

    Players can also add to a queue by its index. The index starts at 1.
    """
    message = ctx.message
    if is_in_game(message.author.id):
        await send_message(
            message.channel,
            embed_description=f"{message.author} you are already in a game",
            colour=Colour.red(),
        )
        return

    session = ctx.session
    most_recent_game: FinishedGame | None = (
        session.query(FinishedGame)
        .join(FinishedGamePlayer)
        .filter(
            FinishedGamePlayer.player_id == message.author.id,
        )
        .order_by(FinishedGame.finished_at.desc())  # type: ignore
        .first()
    )

    queues_to_add: list[Queue] = []
    if len(args) == 0:
        if config.REQUIRE_ADD_TARGET:
            await send_message(
                message.channel,
                embed_description=f"Usage: !add [queue]",
                colour=Colour.red(),
            )
            session.close()
            return
        # Don't auto-add to isolated queues
        queues_to_add += session.query(Queue).filter(Queue.is_isolated == False, Queue.is_locked == False).order_by(
            Queue.ordinal.asc()).all()  # type: ignore
    else:
        all_queues = session.query(Queue).filter(Queue.is_locked == False).order_by(
            Queue.ordinal.asc()).all()  # type: ignore
        for arg in args:
            # Try adding by integer index first, then try string name
            try:
                queue_ordinal = int(arg)
                queues_with_ordinal = list(
                    filter(lambda x: x.ordinal == queue_ordinal, all_queues)
                )
                for queue_to_add in queues_with_ordinal:
                    queues_to_add.append(queue_to_add)
            except ValueError:
                queue: Queue | None = session.query(Queue).filter(Queue.name.ilike(arg)).first()  # type: ignore
                if queue:
                    queues_to_add.append(queue)
            except IndexError:
                continue

    if len(queues_to_add) == 0:
        await send_message(
            message.channel,
            content="No valid queues found",
            colour=Colour.red(),
        )
        return

    vpw: VotePassedWaitlist | None = session.query(VotePassedWaitlist).first()
    if vpw:
        for queue in queues_to_add:
            session.add(
                VotePassedWaitlistPlayer(
                    vote_passed_waitlist_id=vpw.id,
                    player_id=message.author.id,
                    queue_id=queue.id,
                )
            )
            try:
                session.commit()
            except IntegrityError as exc:
                print("integrity error?", exc)
                session.rollback()

        current_time: datetime = datetime.now(timezone.utc)
        # The assumption is the end timestamp is later than now, otherwise it
        # would have been processed
        difference: float = (
                vpw.end_waitlist_at.replace(tzinfo=timezone.utc) - current_time
        ).total_seconds()
        if difference < config.RE_ADD_DELAY:
            waitlist_message = f"A vote just passed, you will be randomized into the queue in {floor(difference)} seconds"
            await send_message(
                message.channel,
                # TODO: Populate this message with the queues the player was
                # eligible for
                content=f"{message.author.display_name} added to:",
                embed_description=waitlist_message,
                colour=Colour.green(),
            )
        return

    is_waitlist: bool = False
    waitlist_message: str | None = None
    if most_recent_game and most_recent_game.finished_at:
        # The timezone info seems to get lost in the round trip to the database
        finish_time: datetime = most_recent_game.finished_at.replace(
            tzinfo=timezone.utc
        )
        current_time: datetime = datetime.now(timezone.utc)
        difference: float = (current_time - finish_time).total_seconds()
        if difference < config.RE_ADD_DELAY:
            time_to_wait: int = floor(config.RE_ADD_DELAY - difference)
            waitlist_message = f"Your game has just finished, you will be randomized into the queue in {time_to_wait} seconds"
            is_waitlist = True

    if is_waitlist and most_recent_game:
        for queue in queues_to_add:
            # TODO: Check player eligibility here?
            queue_waitlist = (
                session.query(QueueWaitlist)
                .filter(QueueWaitlist.finished_game_id == most_recent_game.id)
                .first()
            )
            if queue_waitlist:
                session.add(
                    QueueWaitlistPlayer(
                        queue_id=queue.id,
                        queue_waitlist_id=queue_waitlist.id,
                        player_id=message.author.id,
                    )
                )
                try:
                    session.commit()
                except IntegrityError:
                    session.rollback()

        await send_message(
            message.channel,
            # TODO: Populate this message with the queues the player was
            # eligible for
            content=f"{escape_markdown(message.author.display_name)} added to:",
            embed_description=waitlist_message,
            colour=Colour.green(),
        )
        return

    if isinstance(message.channel, TextChannel) and message.guild:
        add_player_queue.put(
            AddPlayerQueueMessage(
                message.author.id,
                message.author.display_name,
                [q.id for q in queues_to_add],
                True,
                message.channel,
                message.guild,
            )
        )


@bot.command()
@commands.check(is_admin)
async def addadmin(ctx: Context, member: Member):
    message = ctx.message
    session = ctx.session
    player: Player | None = session.query(Player).filter(Player.id == member.id).first()
    if not player:
        session.add(
            Player(
                id=member.id,
                name=member.name,
                is_admin=True,
            )
        )
        await send_message(
            message.channel,
            embed_description=f"{escape_markdown(member.name)} added to admins",
            colour=Colour.green(),
        )
        session.commit()
    else:
        if player.is_admin:
            await send_message(
                message.channel,
                embed_description=f"{escape_markdown(player.name)} is already an admin",
                colour=Colour.red(),
            )
        else:
            player.is_admin = True
            session.commit()
            await send_message(
                message.channel,
                embed_description=f"{escape_markdown(player.name)} added to admins",
                colour=Colour.green(),
            )


@bot.command()
@commands.check(is_admin)
async def addadminrole(ctx: Context, role_name: str):
    message = ctx.message
    if message.guild:
        session = ctx.session
        role_name_to_role_id: dict[str, int] = {
            role.name.lower(): role.id for role in message.guild.roles
        }
        if role_name.lower() not in role_name_to_role_id:
            await send_message(
                message.channel,
                embed_description=f"Could not find role: {role_name}",
                colour=Colour.red(),
            )
            return
        session.add(AdminRole(role_name_to_role_id[role_name.lower()]))
        await send_message(
            message.channel,
            embed_description=f"Added admin role: {role_name}",
            colour=Colour.green(),
        )
        session.commit()


@bot.command()
async def autosub(ctx: Context, member: Member = None):
    """
    Picks a person to sub at random

    :member: If provided, this is the player in the game being subbed out. If
    not provided, then the player running the command must be in the game
    """
    message = ctx.message
    session = ctx.session

    player_in_game_id = member.id if member else message.author.id
    # If target player isn't a game, exit early
    ipg_player = (
        session.query(InProgressGamePlayer)
        .filter(InProgressGamePlayer.player_id == player_in_game_id)
        .first()
    )
    if not ipg_player:
        player_name = member.name if member else message.author.name
        await send_message(
            message.channel,
            embed_description=f"**{player_name}** must be in a game!",
            colour=Colour.red(),
        )
        return

    in_progress_game: InProgressGame = (
        session.query(InProgressGame)
        .filter(InProgressGame.id == ipg_player.in_progress_game_id)
        .first()
    )
    players_in_queue: List[QueuePlayer] = (
        session.query(QueuePlayer)
        .filter(QueuePlayer.queue_id == in_progress_game.queue_id)
        .all()
    )

    if len(players_in_queue) == 0:
        queue: Queue = (
            session.query(Queue).filter(Queue.id == in_progress_game.queue_id).first()
        )
        await send_message(
            message.channel,
            embed_description=f"No players in queue **{queue.name}**",
            colour=Colour.red(),
        )
        return

    # Do the sub - swap the in progress game players and delete the subbed in player from the queue
    player_to_sub: QueuePlayer = choice(players_in_queue)
    session.add(
        InProgressGamePlayer(
            in_progress_game_id=ipg_player.in_progress_game_id,
            player_id=player_to_sub.player_id,
            team=ipg_player.team,
        )
    )
    session.delete(ipg_player)
    queue_players_to_delete = (
        session.query(QueuePlayer)
        .filter(QueuePlayer.player_id == player_to_sub.player_id)
        .all()
    )
    for qp in queue_players_to_delete:
        session.delete(qp)
    session.commit()

    subbed_in_player: Player = (
        session.query(Player).filter(Player.id == player_to_sub.player_id).first()
    )
    subbed_out_player_name = member.name if member else message.author.name
    await send_message(
        message.channel,
        embed_description=f"Auto-subbed **{subbed_in_player.name}** in for **{subbed_out_player_name}**",
        colour=Colour.blue(),
    )

    await _rebalance_game(in_progress_game, session, message)
    session.commit()
    session.close()


@bot.command()
@commands.check(is_admin)
async def ban(ctx: Context, member: Member):
    """TODO: remove player from queues"""
    message = ctx.message
    session = ctx.session
    players = session.query(Player).filter(Player.id == member.id).all()
    if len(players) == 0:
        session.add(
            Player(
                id=member.id,
                name=member.name,
                is_banned=True,
            )
        )
        await send_message(
            message.channel,
            embed_description=f"{escape_markdown(member.name)} banned",
            colour=Colour.green(),
        )
        session.commit()
    else:
        player = players[0]
        if player.is_banned:
            await send_message(
                message.channel,
                embed_description=f"{escape_markdown(player.name)} is already banned",
                colour=Colour.red(),
            )
        else:
            player.is_banned = True
            session.commit()
            await send_message(
                message.channel,
                embed_description=f"{escape_markdown(player.name)} banned",
                colour=Colour.green(),
            )


@bot.command()
async def coinflip(ctx: Context):
    message = ctx.message
    result = "HEADS" if floor(random() * 2) == 0 else "TAILS"
    await send_message(message.channel, embed_description=result, colour=Colour.blue())


@bot.command()
@commands.check(is_admin)
async def cancelgame(ctx: Context, game_id: str):
    message = ctx.message
    session = ctx.session
    game = (
        session.query(InProgressGame)
        .filter(InProgressGame.id.startswith(game_id))
        .first()
    )
    if not game:
        await send_message(
            message.channel,
            embed_description=f"Could not find game: {game_id}",
            colour=Colour.red(),
        )
        return

    session.query(InProgressGamePlayer).filter(
        InProgressGamePlayer.in_progress_game_id == game.id
    ).delete()
    for channel in session.query(InProgressGameChannel).filter(
            InProgressGameChannel.in_progress_game_id == game.id
    ):
        if message.guild:
            guild_channel = message.guild.get_channel(channel.channel_id)
            if guild_channel:
                await guild_channel.delete()
        session.delete(channel)

    session.delete(game)
    session.commit()
    await send_message(
        message.channel,
        embed_description=f"Game {game_id} cancelled",
        colour=Colour.blue(),
    )


@bot.command()
async def commend(ctx: Context, member: Member):
    session = ctx.session
    commender: Player | None = (
        session.query(Player).filter(Player.id == ctx.message.author.id).first()
    )
    commendee: Player | None = (
        session.query(Player).filter(Player.id == member.id).first()
    )
    emoji = choice(["🔨", "💥", "🤕", "🤌"])
    if ctx.message.author.id == member.id:
        await send_message(
            ctx.message.channel,
            embed_description=f"{emoji}  **BONK**  {emoji}",
            colour=Colour.red(),
        )
        return

    if not commendee:
        await send_message(
            ctx.message.channel,
            embed_description=f"Could not find {escape_markdown(member.name)}",
            colour=Colour.red(),
        )
        return

    last_finished_game: FinishedGame | None = (
        session.query(FinishedGame)
        .join(FinishedGamePlayer)
        .filter(FinishedGamePlayer.player_id == commender.id)
        .order_by(FinishedGame.finished_at.desc())
        .first()
    )
    if not last_finished_game:
        await send_message(
            ctx.message.channel,
            embed_description=f"Could not find last game played for {escape_markdown(member.name)}",
            colour=Colour.red(),
        )
        return

    has_commend = (
        session.query(Commend)
        .filter(
            Commend.finished_game_id == last_finished_game.id,
            Commend.commender_id == commender.id,
        )
        .first()
    )
    if has_commend is not None:
        await send_message(
            ctx.message.channel,
            embed_description=f"You already commended someone for this game",
            colour=Colour.red(),
        )
        return

    players_in_last_game = (
        session.query(FinishedGamePlayer)
        .filter(FinishedGamePlayer.finished_game_id == last_finished_game.id)
        .all()
    )
    player_ids = set(map(lambda x: x.player_id, players_in_last_game))
    if commendee.id not in player_ids:
        await send_message(
            ctx.message.channel,
            embed_description=f"{escape_markdown(commendee.name)} was not in your last game",
            colour=Colour.red(),
        )
        return

    session.add(
        Commend(
            last_finished_game.id,
            commender.id,
            commender.name,
            commendee.id,
            commendee.name,
        )
    )
    commender.raffle_tickets += 1
    session.add(commender)
    session.commit()
    await send_message(
        ctx.message.channel,
        embed_description=f"⭐ {escape_markdown(commendee.name)} received a commend! ⭐",
        colour=Colour.green(),
    )
    session.close()


@bot.command()
async def commendstats(ctx: Context):
    session = ctx.session
    most_commends_given_statement = (
        select(Player, func.count(Commend.commender_id).label("commend_count"))
        .join(Commend, Commend.commender_id == Player.id)
        .group_by(Player.id)
        .having(func.count(Commend.commender_id) > 0)
        .order_by(func.count(Commend.commender_id).desc())
    )
    most_commends_received_statement = (
        select(Player, func.count(Commend.commendee_id).label("commend_count"))
        .join(Commend, Commend.commendee_id == Player.id)
        .group_by(Player.id)
        .having(func.count(Commend.commendee_id) > 0)
        .order_by(func.count(Commend.commendee_id).desc())
    )

    most_commends_given: List[Player] = session.execute(
        most_commends_given_statement
    ).fetchall()
    most_commends_received: List[Player] = session.execute(
        most_commends_received_statement
    ).fetchall()
    session.close()

    output = "**Most commends given**"
    for i, row in enumerate(most_commends_given, 1):
        player = row[Player]
        count = row["commend_count"]
        output += f"\n{i}. {count} - {player.name}"
    output += "\n**Most commends received**"
    for i, row in enumerate(most_commends_received, 1):
        player = row[Player]
        count = row["commend_count"]
        output += f"\n{i}. {count} - {player.name}"

    if config.LEADERBOARD_CHANNEL:
        channel = bot.get_channel(config.LEADERBOARD_CHANNEL)
        await send_message(channel, embed_description=output, colour=Colour.blue())
        await send_message(
            ctx.message.channel,
            embed_description=f"Check {channel.mention}!",
            colour=Colour.blue(),
        )
    elif ctx.message.guild:
        player_id = ctx.message.author.id
        member_: Member | None = ctx.message.guild.get_member(player_id)
        if member_:
            try:
                await member_.send(
                    embed=Embed(
                        description=f"{output}",
                        colour=Colour.blue(),
                    ),
                )
            except Exception:
                pass


@bot.command()
@commands.check(is_admin)
async def createcommand(ctx: Context, name: str, *, output: str):
    message = ctx.message
    session = ctx.session
    exists = session.query(CustomCommand).filter(CustomCommand.name == name).first()
    if exists is not None:
        await send_message(
            message.channel,
            embed_description="A command with that name already exists",
            colour=Colour.red(),
        )
        return

    session.add(CustomCommand(name, output))
    session.commit()

    await send_message(
        message.channel,
        embed_description=f"Command `{name}` added",
        colour=Colour.green(),
    )


@bot.command()
@commands.check(is_admin)
async def createdbbackup(ctx: Context):
    message = ctx.message
    date_string = datetime.now().strftime("%Y-%m-%d")
    copyfile(f"{config.DB_NAME}.db", f"{config.DB_NAME}_{date_string}.db")
    await send_message(
        message.channel,
        embed_description=f"Backup made to {config.DB_NAME}_{date_string}.db",
        colour=Colour.green(),
    )


@bot.command()
@commands.check(is_admin)
async def restart(ctx):
    await ctx.send("Restarting bot... ")
    os.execv(sys.executable, ["python", "-m", "discord_bots.main"])


@bot.command()
@commands.check(is_admin)
<<<<<<< HEAD
=======
async def clearqueuerange(ctx: Context, queue_name: str):
    message = ctx.message
    session = ctx.session
    queue = session.query(Queue).filter(Queue.name.ilike(queue_name)).first()  # type: ignore
    if queue:
        queue.mu_min = None
        queue.mu_max = None
        session.commit()
        await send_message(
            message.channel,
            embed_description=f"Queue {queue_name} range cleared",
            colour=Colour.blue(),
        )
    else:
        await send_message(
            message.channel,
            embed_description=f"Queue not found: {queue_name}",
            colour=Colour.red(),
        )


@bot.command()
@commands.check(is_admin)
>>>>>>> 4f4869d8
async def decayplayer(ctx: Context, member: Member, decay_amount_percent: str):
    message = ctx.message
    """
    Manually adjust a player's trueskill rating downward by a percentage
    """
    if not decay_amount_percent.endswith("%"):
        await send_message(
            message.channel,
            embed_description="Decay amount must end with %",
            colour=Colour.red(),
        )
        return

    decay_amount = int(decay_amount_percent[:-1])
    if decay_amount < 1 or decay_amount > 100:
        await send_message(
            message.channel,
            embed_description="Decay amount must be between 1-100",
            colour=Colour.red(),
        )
        return

    session = ctx.session
    player: Player = (
        session.query(Player).filter(Player.id == message.mentions[0].id).first()
    )
    rated_trueskill_mu_before = player.rated_trueskill_mu
    rated_trueskill_mu_after = player.rated_trueskill_mu * (100 - decay_amount) / 100
    unrated_trueskill_mu_before = player.unrated_trueskill_mu
    unrated_trueskill_mu_after = (
            player.unrated_trueskill_mu * (100 - decay_amount) / 100
    )
    player.rated_trueskill_mu = rated_trueskill_mu_after
    player.unrated_trueskill_mu = unrated_trueskill_mu_after
    await send_message(
        message.channel,
        embed_description=f"{escape_markdown(member.name)} decayed by {decay_amount}%",
        colour=Colour.green(),
    )
    session.add(
        PlayerDecay(
            player.id,
            decay_amount,
            rated_trueskill_mu_before=rated_trueskill_mu_before,
            rated_trueskill_mu_after=rated_trueskill_mu_after,
            unrated_trueskill_mu_before=unrated_trueskill_mu_before,
            unrated_trueskill_mu_after=unrated_trueskill_mu_after,
        )
    )
    session.commit()


@bot.command(name="del")
async def del_(ctx: Context, *args):
    """
    Players deletes self from queue(s)

    If no args deletes from existing queues
    """
    message = ctx.message
    session = ctx.session
    queues_to_del_query = session.query(Queue).join(QueuePlayer).filter(
        QueuePlayer.player_id == message.author.id).order_by(Queue.ordinal.asc())  # type: ignore

    if len(args) > 0:
        queues_to_del_query = queues_to_del_query.filter(
            or_(
                Queue.ordinal.in_(args),
                func.lower(Queue.name).in_([x.lower() for x in args]),
            )
        )

    queues_to_del = queues_to_del_query.all()

    for queue in queues_to_del:
        session.query(QueuePlayer).filter(
            QueuePlayer.queue_id == queue.id, QueuePlayer.player_id == message.author.id
        ).delete()
        # TODO: Test this part
        queue_waitlist: QueueWaitlist | None = (
            session.query(QueueWaitlist)
            .filter(
                QueueWaitlist.queue_id == queue.id,
            )
            .first()
        )
        if queue_waitlist:
            session.query(QueueWaitlistPlayer).filter(
                QueueWaitlistPlayer.player_id == message.author.id,
                QueueWaitlistPlayer.queue_waitlist_id == queue_waitlist.id,
            ).delete()

    queue_statuses = []
    queue: Queue
    for queue in session.query(Queue).filter(Queue.is_locked == False).order_by(
            Queue.ordinal.asc()).all():  # type: ignore
        queue_players = (
            session.query(QueuePlayer).filter(QueuePlayer.queue_id == queue.id).all()
        )
        queue_statuses.append(f"{queue.name} [{len(queue_players)}/{queue.size}]\n")

    # TODO: Check deleting by name / ordinal
    # session.query(QueueWaitlistPlayer).filter(
    #     QueueWaitlistPlayer.player_id == message.author.id
    # ).delete()

    session.commit()

    content = f"{escape_markdown(message.author.display_name)} removed from: {', '.join([queue.name for queue in queues_to_del])}\n\n"
    content += "".join(queue_statuses)
    await message.channel.send(code_block(content))
    session.close()


@bot.command(usage="<player>")
@commands.check(is_admin)
async def delplayer(ctx: Context, member: Member, *args):
    """
    Admin command to delete player from all queues
    """
    message = ctx.message
    session = ctx.session
    queues: list(Queue) = session.query(Queue).join(QueuePlayer).filter(QueuePlayer.player_id == member.id).order_by(
        Queue.created_at.asc()).all()  # type: ignore
    for queue in queues:
        session.query(QueuePlayer).filter(
            QueuePlayer.queue_id == queue.id, QueuePlayer.player_id == member.id
        ).delete()
        # TODO: Test this part
        queue_waitlist: QueueWaitlist | None = (
            session.query(QueueWaitlist)
            .filter(
                QueueWaitlist.queue_id == queue.id,
            )
            .first()
        )
        if queue_waitlist:
            session.query(QueueWaitlistPlayer).filter(
                QueueWaitlistPlayer.player_id == member.id,
                QueueWaitlistPlayer.queue_waitlist_id == queue_waitlist.id,
            ).delete()

    queue_statuses = []
    queue: Queue
    for queue in session.query(Queue).order_by(Queue.created_at.asc()).all():  # type: ignore
        queue_players = (
            session.query(QueuePlayer).filter(QueuePlayer.queue_id == queue.id).all()
        )
        queue_statuses.append(f"{queue.name} [{len(queue_players)}/{queue.size}]")

    await send_message(
        message.channel,
        content=f"{escape_markdown(member.name)} removed from: {', '.join([queue.name for queue in queues])}",
        embed_description=" ".join(queue_statuses),
        colour=Colour.green(),
    )
    session.commit()


@bot.command()
@commands.check(is_admin)
async def deletegame(ctx: Context, game_id: str):
    message = ctx.message
    session = ctx.session
    finished_game: FinishedGame | None = (
        session.query(FinishedGame)
        .filter(FinishedGame.game_id.startswith(game_id))
        .first()
    )
    if not finished_game:
        await send_message(
            message.channel,
            embed_description=f"Could not find game: {game_id}",
            colour=Colour.red(),
        )
        return
    session.query(FinishedGamePlayer).filter(
        FinishedGamePlayer.finished_game_id == finished_game.id
    ).delete()
    session.delete(finished_game)
    session.commit()
    await send_message(
        message.channel,
        embed_description=f"Game: **{finished_game.game_id}** deleted",
        colour=Colour.green(),
    )


@bot.command()
async def testleaderboard(ctx: Context):
    await print_leaderboard(ctx.channel)


@bot.command()
async def disableleaderboard(ctx: Context):
    session = ctx.session
    player = session.query(Player).filter(Player.id == ctx.message.author.id).first()
    player.leaderboard_enabled = False
    session.commit()
    await send_message(
        ctx.message.channel,
        embed_description="You are no longer visible on the leaderboard",
        colour=Colour.blue(),
    )


@bot.command()
async def disablestats(ctx: Context):
    session = ctx.session
    player = session.query(Player).filter(Player.id == ctx.message.author.id).first()
    player.stats_enabled = False
    session.commit()
    await send_message(
        ctx.message.channel, embed_description="!stats disabled", colour=Colour.blue()
    )


@bot.command(usage="<command_name> <output>")
async def editcommand(ctx: Context, name: str, *, output: str):
    message = ctx.message
    session = ctx.session
    exists = session.query(CustomCommand).filter(CustomCommand.name == name).first()
    if exists is None:
        await send_message(
            message.channel,
            embed_description="Could not find a command with that name",
            colour=Colour.red(),
        )
        return

    exists.output = output
    session.commit()

    await send_message(
        message.channel,
        embed_description=f"Command `{name}` updated",
        colour=Colour.green(),
    )


@bot.command(usage="<game_id> <tie|be|ds>")
@commands.check(is_admin)
async def editgamewinner(ctx: Context, game_id: str, outcome: str):
    message = ctx.message
    session = ctx.session
    game: FinishedGame | None = (
        session.query(FinishedGame)
        .filter(FinishedGame.game_id.startswith(game_id))
        .first()
    )
    if not game:
        await send_message(
            message.channel,
            embed_description=f"Could not find game: {game_id}",
            colour=Colour.red(),
        )
        return
    outcome = outcome.lower()
    if outcome == "tie":
        game.winning_team = -1
    elif outcome == "be":
        game.winning_team = 0
    elif outcome == "ds":
        game.winning_team = 1
    else:
        await send_message(
            message.channel,
            embed_description="Outcome must be tie, be, or ds",
            colour=Colour.red(),
        )
        return

    session.add(game)
    session.commit()
    await send_message(
        message.channel,
        embed_description=f"Game {game_id} outcome changed:\n\n"
                          + finished_game_str(game),
        colour=Colour.green(),
    )


@bot.command()
async def enableleaderboard(ctx: Context):
    session = ctx.session
    player = session.query(Player).filter(Player.id == ctx.message.author.id).first()
    player.leaderboard_enabled = True
    session.commit()
    await send_message(
        ctx.message.channel,
        embed_description="You are visible on the leaderboard",
        colour=Colour.blue(),
    )


@bot.command()
async def enablestats(ctx: Context):
    session = ctx.session
    player = session.query(Player).filter(Player.id == ctx.message.author.id).first()
    player.stats_enabled = True
    session.commit()
    await send_message(
        ctx.message.channel, embed_description="!stats enabled", colour=Colour.blue()
    )


@bot.command(usage="<win|loss|tie>")
async def finishgame(ctx: Context, outcome: str):
    message = ctx.message
    session = ctx.session
    game_player = (
        session.query(InProgressGamePlayer)
        .filter(InProgressGamePlayer.player_id == message.author.id)
        .first()
    )
    if not game_player:
        await send_message(
            message.channel,
            embed_description="You must be in a game to use that command",
            colour=Colour.red(),
        )
        return

    in_progress_game: InProgressGame = (
        session.query(InProgressGame)
        .filter(InProgressGame.id == game_player.in_progress_game_id)
        .first()
    )
    queue: Queue = (
        session.query(Queue).filter(Queue.id == in_progress_game.queue_id).first()
    )
    winning_team = -1
    if outcome.lower() == "win":
        winning_team = game_player.team
    elif outcome.lower() == "loss":
        winning_team = (game_player.team + 1) % 2
    elif outcome.lower() == "tie":
        winning_team = -1
    else:
        await send_message(
            message.channel,
            embed_description="Usage: !finishgame <win|loss|tie>",
            colour=Colour.red(),
        )
        return

    players = (
        session.query(Player)
        .join(InProgressGamePlayer)
        .filter(
            InProgressGamePlayer.player_id == Player.id,
            InProgressGamePlayer.in_progress_game_id == in_progress_game.id,
        )
    ).all()
    player_ids: list[str] = [player.id for player in players]
    players_by_id: dict[int, Player] = {player.id: player for player in players}
    player_category_trueskills_by_id: dict[str, PlayerCategoryTrueskill] = {}
    if queue.category_id:
        player_category_trueskills: list[PlayerCategoryTrueskill] = (
            session.query(PlayerCategoryTrueskill)
            .filter(
                PlayerCategoryTrueskill.player_id.in_(player_ids),
                PlayerCategoryTrueskill.category_id == queue.category_id,
            )
            .all()
        )
        player_category_trueskills_by_id = {
            pct.player_id: pct for pct in player_category_trueskills
        }
    in_progress_game_players = (
        session.query(InProgressGamePlayer)
        .filter(InProgressGamePlayer.in_progress_game_id == in_progress_game.id)
        .all()
    )
    team0_rated_ratings_before = []
    team1_rated_ratings_before = []
    team0_unrated_ratings_before = []
    team1_unrated_ratings_before = []
    team0_players: list[InProgressGamePlayer] = []
    team1_players: list[InProgressGamePlayer] = []
    for in_progress_game_player in in_progress_game_players:
        player = players_by_id[in_progress_game_player.player_id]
        if in_progress_game_player.team == 0:
            team0_players.append(in_progress_game_player)
            if player.id in player_category_trueskills_by_id:
                pct = player_category_trueskills_by_id[player.id]
                team0_rated_ratings_before.append(Rating(pct.mu, pct.sigma))
                team0_unrated_ratings_before.append(Rating(pct.mu, pct.sigma))
            else:
                team0_rated_ratings_before.append(
                    Rating(player.rated_trueskill_mu, player.rated_trueskill_sigma)
                )
                team0_unrated_ratings_before.append(
                    Rating(player.unrated_trueskill_mu, player.unrated_trueskill_sigma)
                )
        else:
            team1_players.append(in_progress_game_player)
            if player.id in player_category_trueskills_by_id:
                pct = player_category_trueskills_by_id[player.id]
                team1_rated_ratings_before.append(Rating(pct.mu, pct.sigma))
                team1_unrated_ratings_before.append(Rating(pct.mu, pct.sigma))
            else:
                team1_rated_ratings_before.append(
                    Rating(player.rated_trueskill_mu, player.rated_trueskill_sigma)
                )
                team1_unrated_ratings_before.append(
                    Rating(player.unrated_trueskill_mu, player.unrated_trueskill_sigma)
                )

    if queue.category_id:
        category_name = (
            session.query(Category)
            .filter(Category.id == queue.category_id)
            .first()
            .name
        )
    else:
        category_name = None

    finished_game = FinishedGame(
        average_trueskill=in_progress_game.average_trueskill,
        finished_at=datetime.now(timezone.utc),
        game_id=in_progress_game.id,
        is_rated=queue.is_rated,
        map_full_name=in_progress_game.map_full_name,
        map_short_name=in_progress_game.map_short_name,
        queue_name=queue.name,
        category_name=category_name,
        started_at=in_progress_game.created_at,
        team0_name=in_progress_game.team0_name,
        team1_name=in_progress_game.team1_name,
        win_probability=in_progress_game.win_probability,
        winning_team=winning_team,
    )
    session.add(finished_game)

    result = None
    if winning_team == -1:
        result = [0, 0]
    elif winning_team == 0:
        result = [0, 1]
    elif winning_team == 1:
        result = [1, 0]

    team0_rated_ratings_after: list[Rating]
    team1_rated_ratings_after: list[Rating]
    team0_unrated_ratings_after: list[Rating]
    team1_unrated_ratings_after: list[Rating]
    if len(players) > 1:
        team0_rated_ratings_after, team1_rated_ratings_after = rate(
            [team0_rated_ratings_before, team1_rated_ratings_before], result
        )
        team0_unrated_ratings_after, team1_unrated_ratings_after = rate(
            [team0_unrated_ratings_before, team1_unrated_ratings_before], result
        )
    else:
        # Mostly useful for creating solo queues for testing, no real world
        # application
        team0_rated_ratings_after, team1_rated_ratings_after = (
            team0_rated_ratings_before,
            team1_rated_ratings_before,
        )
        team0_unrated_ratings_after, team1_unrated_ratings_after = (
            team0_unrated_ratings_before,
            team1_unrated_ratings_before,
        )

    for i, team0_gip in enumerate(team0_players):
        player = players_by_id[team0_gip.player_id]
        finished_game_player = FinishedGamePlayer(
            finished_game_id=finished_game.id,
            player_id=player.id,
            player_name=player.name,
            team=team0_gip.team,
            rated_trueskill_mu_before=team0_rated_ratings_before[i].mu,
            rated_trueskill_sigma_before=team0_rated_ratings_before[i].sigma,
            rated_trueskill_mu_after=team0_rated_ratings_after[i].mu,
            rated_trueskill_sigma_after=team0_rated_ratings_after[i].sigma,
            unrated_trueskill_mu_before=team0_unrated_ratings_before[i].mu,
            unrated_trueskill_sigma_before=team0_unrated_ratings_before[i].sigma,
            unrated_trueskill_mu_after=team0_unrated_ratings_after[i].mu,
            unrated_trueskill_sigma_after=team0_unrated_ratings_after[i].sigma,
        )
        trueskill_rating = team0_rated_ratings_after[i]
        # Regardless of category, always update the master trueskill. That way
        # when we create new categories off of it the data isn't completely
        # stale
        player.rated_trueskill_mu = trueskill_rating.mu
        player.rated_trueskill_sigma = trueskill_rating.sigma
        player.unrated_trueskill_mu = team0_unrated_ratings_after[i].mu
        player.unrated_trueskill_sigma = team0_unrated_ratings_after[i].sigma
        if player.id in player_category_trueskills_by_id:
            pct = player_category_trueskills_by_id[player.id]
            pct.mu = trueskill_rating.mu
            pct.sigma = trueskill_rating.sigma
            pct.rank = trueskill_rating.mu - 3 * trueskill_rating.sigma
        else:
            session.add(
                PlayerCategoryTrueskill(
                    player_id=player.id,
                    category_id=queue.category_id,
                    mu=trueskill_rating.mu,
                    sigma=trueskill_rating.sigma,
                    rank=trueskill_rating.mu - 3 * trueskill_rating.sigma,
                )
            )
        session.add(finished_game_player)
    for i, team1_gip in enumerate(team1_players):
        player = players_by_id[team1_gip.player_id]
        finished_game_player = FinishedGamePlayer(
            finished_game_id=finished_game.id,
            player_id=player.id,
            player_name=player.name,
            team=team1_gip.team,
            rated_trueskill_mu_before=team1_rated_ratings_before[i].mu,
            rated_trueskill_sigma_before=team1_rated_ratings_before[i].sigma,
            rated_trueskill_mu_after=team1_rated_ratings_after[i].mu,
            rated_trueskill_sigma_after=team1_rated_ratings_after[i].sigma,
            unrated_trueskill_mu_before=team1_unrated_ratings_before[i].mu,
            unrated_trueskill_sigma_before=team1_unrated_ratings_before[i].sigma,
            unrated_trueskill_mu_after=team1_unrated_ratings_after[i].mu,
            unrated_trueskill_sigma_after=team1_unrated_ratings_after[i].sigma,
        )
        trueskill_rating = team1_rated_ratings_after[i]
        # Regardless of category, always update the master trueskill. That way
        # when we create new categories off of it the data isn't completely
        # stale
        player.rated_trueskill_mu = trueskill_rating.mu
        player.rated_trueskill_sigma = trueskill_rating.sigma
        player.unrated_trueskill_mu = team1_unrated_ratings_after[i].mu
        player.unrated_trueskill_sigma = team1_unrated_ratings_after[i].sigma
        if player.id in player_category_trueskills_by_id:
            pct = player_category_trueskills_by_id[player.id]
            pct.mu = trueskill_rating.mu
            pct.sigma = trueskill_rating.sigma
            pct.rank = trueskill_rating.mu - 3 * trueskill_rating.sigma
        else:
            session.add(
                PlayerCategoryTrueskill(
                    player_id=player.id,
                    category_id=queue.category_id,
                    mu=trueskill_rating.mu,
                    sigma=trueskill_rating.sigma,
                    rank=trueskill_rating.mu - 3 * trueskill_rating.sigma,
                )
            )
        session.add(finished_game_player)

    session.query(InProgressGamePlayer).filter(
        InProgressGamePlayer.in_progress_game_id == in_progress_game.id
    ).delete()
    session.query(InProgressGame).filter(
        InProgressGame.id == in_progress_game.id
    ).delete()

    embed_description = ""
    duration: timedelta = finished_game.finished_at.replace(
        tzinfo=timezone.utc
    ) - in_progress_game.created_at.replace(tzinfo=timezone.utc)
    if winning_team == 0:
        embed_description = f"**Winner:** {in_progress_game.team0_name}\n**Duration:** {duration.seconds // 60} minutes"
    elif winning_team == 1:
        embed_description = f"**Winner:** {in_progress_game.team1_name}\n**Duration:** {duration.seconds // 60} minutes"
    else:
        embed_description = (
            f"**Tie game**\n**Duration:** {duration.seconds // 60} minutes"
        )

    queue = session.query(Queue).filter(Queue.id == in_progress_game.queue_id).first()
    if message.guild:
        session.add(
            QueueWaitlist(
                channel_id=message.channel.id,
                finished_game_id=finished_game.id,
                guild_id=message.guild.id,
                in_progress_game_id=in_progress_game.id,
                queue_id=queue.id,
                end_waitlist_at=datetime.now(timezone.utc)
                                + timedelta(seconds=config.RE_ADD_DELAY),
            )
        )

    # Reward raffle tickets
    reward = (
        session.query(RotationMap.raffle_ticket_reward)
        .join(Map, Map.id == RotationMap.map_id)
        .join(Rotation, Rotation.id == RotationMap.rotation_id)
        .join(Queue, Queue.rotation_id == Rotation.id)
        .filter(Map.short_name == in_progress_game.map_short_name)
        .filter(Queue.id == in_progress_game.queue_id)
        .scalar()
    )
    if reward == 0:
        reward = config.DEFAULT_RAFFLE_VALUE

    for player in players:
        player.raffle_tickets += reward
        session.add(player)

    session.commit()
    queue_name = queue.name
    session.close()
    short_in_progress_game_id = in_progress_game.id.split("-")[0]
    await send_message(
        message.channel,
        content=f"Game '{queue_name}' ({short_in_progress_game_id}) finished",
        embed_description=embed_description,
        colour=Colour.green(),
    )
    await upload_stats_screenshot_imgkit(ctx)


# @bot.command()
# @commands.check(is_admin)
# async def imagetest(ctx: Context):
#     await upload_stats_screenshot_selenium(ctx, False)


# @bot.command()
# @commands.check(is_admin)
# async def imagetest2(ctx: Context):
#     await upload_stats_screenshot_imgkit(ctx, False)


@bot.command()
async def listadmins(ctx: Context):
    message = ctx.message
    output = "Admins:"
    player: Player
    for player in Session().query(Player).filter(Player.is_admin == True).all():
        output += f"\n- {escape_markdown(player.name)}"

    await send_message(message.channel, embed_description=output, colour=Colour.blue())


@bot.command()
async def listadminroles(ctx: Context):
    message = ctx.message
    output = "Admin roles:"
    if not message.guild:
        return

    admin_role_ids = list(map(lambda x: x.role_id, Session().query(AdminRole).all()))
    admin_role_names: list[str] = []

    role_id_to_role_name: dict[int, str] = {
        role.id: role.name for role in message.guild.roles
    }

    for admin_role_id in admin_role_ids:
        if admin_role_id in role_id_to_role_name:
            admin_role_names.append(role_id_to_role_name[admin_role_id])
    output += f"\n{', '.join(admin_role_names)}"

    await send_message(message.channel, embed_description=output, colour=Colour.blue())


@bot.command()
async def listbans(ctx: Context):
    message = ctx.message
    output = "Bans:"
    for player in Session().query(Player).filter(Player.is_banned == True):
        output += f"\n- {escape_markdown(player.name)}"
    await send_message(message.channel, embed_description=output, colour=Colour.blue())


@bot.command()
@commands.check(is_admin)
async def listchannels(ctx: Context):
    for channel in bot.get_all_channels():
        print(channel.id, channel)

    await send_message(
        ctx.message.channel,
        embed_description="Check stdout",
        colour=Colour.blue(),
    )


@bot.command()
@commands.check(is_admin)
async def listdbbackups(ctx: Context):
    message = ctx.message
    output = "Backups:"
    for filename in glob(f"{config.DB_NAME}_*.db"):
        output += f"\n- {filename}"

    await send_message(
        message.channel,
        embed_description=output,
        colour=Colour.blue(),
    )


@bot.command()
async def listnotifications(ctx: Context):
    message = ctx.message
    session = ctx.session
    queue_notifications: list[QueueNotification] = session.query(
        QueueNotification
    ).filter(QueueNotification.player_id == ctx.author.id)
    output = "Queue notifications:"
    for queue_notification in queue_notifications:
        queue = (
            session.query(Queue).filter(Queue.id == queue_notification.queue_id).first()
        )
        output += f"\n- {queue.name} {queue_notification.size}"
    await send_message(message.channel, embed_description=output, colour=Colour.blue())


@bot.command()
@commands.check(is_admin)
async def listplayerdecays(ctx: Context, member: Member):
    message = ctx.message
    session = ctx.session
    player = session.query(Player).filter(Player.id == member.id).first()
    player_decays: list[PlayerDecay] = session.query(PlayerDecay).filter(
        PlayerDecay.player_id == player.id
    )
    output = f"Decays for {escape_markdown(player.name)}:"
    for player_decay in player_decays:
        output += f"\n- {player_decay.decayed_at.strftime('%Y-%m-%d')} - Amount: {player_decay.decay_percentage}%"

    await send_message(message.channel, embed_description=output, colour=Colour.blue())


@bot.command()
<<<<<<< HEAD
=======
async def listqueueroles(ctx: Context):
    message = ctx.message
    if not message.guild:
        return

    output = "Queues:\n"
    session = ctx.session
    queue: Queue
    for i, queue in enumerate(session.query(Queue).all()):
        queue_role_names: list[str] = []
        queue_role: QueueRole
        for queue_role in (
                session.query(QueueRole).filter(QueueRole.queue_id == queue.id).all()
        ):
            role = message.guild.get_role(queue_role.role_id)
            if role:
                queue_role_names.append(role.name)
            else:
                queue_role_names.append(str(queue_role.role_id))
        output += f"**{queue.name}**: {', '.join(queue_role_names)}\n"
    await send_message(message.channel, embed_description=output, colour=Colour.blue())


@bot.command()
@commands.check(is_admin)
async def lockqueue(ctx: Context, queue_name: str):
    message = ctx.message
    session = ctx.session
    queue: Queue | None = (
        session.query(Queue).filter(Queue.name.ilike(queue_name)).first()
    )
    if not queue:
        await send_message(
            message.channel,
            embed_description=f"Could not find queue: {queue_name}",
            colour=Colour.red(),
        )
        return

    queue.is_locked = True
    session.commit()

    await send_message(
        message.channel,
        embed_description=f"Queue **{queue.name}** locked",
        colour=Colour.green(),
    )


@bot.command()
>>>>>>> 4f4869d8
async def lt(ctx: Context):
    query_url = "http://tribesquery.toocrooked.com/hostQuery.php?server=207.148.13.132:28006&port=28006"
    await ctx.message.channel.send(query_url)

    ntf = NamedTemporaryFile(delete=True, suffix=".png")
    imgkit.from_url(query_url, ntf.name)
    image = Image.open(ntf.name)
    cropped = image.crop((0, 0, 450, 650))
    cropped.save(ntf.name)
    await ctx.message.channel.send(file=discord.File(ntf.name))
    ntf.close()


@bot.command()
async def trueskill(ctx: Context):
    description = ""
    description += "**mu (μ)**: The average skill of the gamer"
    description += "\n**sigma (σ)**: The degree of uncertainty in the gamer's skill"
    description += "\n**Reference**: https://www.microsoft.com/en-us/research/project/trueskill-ranking-system"
    description += "\n**Implementation**: https://trueskill.org/"
    embed_thumbnail = "https://www.microsoft.com/en-us/research/uploads/prod/2016/02/trueskill-skilldia.jpg"
    await send_message(
        channel=ctx.message.channel,
        embed_description=description,
        embed_thumbnail=embed_thumbnail,
        embed_title="Trueskill",
        colour=Colour.blue(),
    )


<<<<<<< HEAD
=======
@bot.command(usage="<queue_name> <count>")
@commands.check(is_admin)
async def mockqueue(ctx: Context, queue_name: str, count: int):
    message = ctx.message
    """
    Helper test method for adding random players to queues

    This will send PMs to players, create voice channels, etc. so be careful
    """
    if message.author.id not in [
        115204465589616646,
        347125254050676738,
        508003755220926464,
    ]:
        await send_message(
            message.channel,
            embed_description="Only special people can use this command",
            colour=Colour.red(),
        )
        return

    session = ctx.session
    players_from_last_30_days = (
        session.query(Player)
        .join(FinishedGamePlayer, FinishedGamePlayer.player_id == Player.id)
        .join(FinishedGame, FinishedGame.id == FinishedGamePlayer.finished_game_id)
        .filter(
            FinishedGame.finished_at > datetime.now(timezone.utc) - timedelta(days=30),
        )
        .order_by(FinishedGame.finished_at.desc())  # type: ignore
        .all()
    )
    queue = session.query(Queue).filter(Queue.name.ilike(queue_name)).first()  # type: ignore
    # This throws an error if people haven't played in 30 days
    for player in numpy.random.choice(
            players_from_last_30_days, size=int(count), replace=False
    ):
        if isinstance(message.channel, TextChannel) and message.guild:
            add_player_queue.put(
                AddPlayerQueueMessage(
                    player.id,
                    player.name,
                    [queue.id],
                    False,
                    message.channel,
                    message.guild,
                )
            )
            player.last_activity_at = datetime.now(timezone.utc)
            session.add(player)
            session.commit()

async def _movegameplayers (game_id: str, ctx: Context = None, guild: Guild = None):
    if ctx:
        message = ctx.message
        session = ctx.session
        guild = ctx.guild
    elif guild:
        message = None
        session = Session()
    else:
        raise Exception("No Context or Guild on _movegameplayers")
    
    in_progress_game = (
        session.query(InProgressGame)
        .filter(InProgressGame.id.startswith(game_id))
        .first()
    )
    if not in_progress_game:
        await send_message(
            message.channel,
            embed_description=f"Could not find game: {game_id}",
            colour=Colour.red()
        )
        return
    
    team0_ipg_players: list[InProgressGamePlayer] = session.query(
        InProgressGamePlayer
    ).filter(
        InProgressGamePlayer.in_progress_game_id == in_progress_game.id,
        InProgressGamePlayer.team == 0,
    )
    team1_ipg_players: list[InProgressGamePlayer] = session.query(
        InProgressGamePlayer
    ).filter(
        InProgressGamePlayer.in_progress_game_id == in_progress_game.id,
        InProgressGamePlayer.team == 1,
    )
    team0_player_ids = set(map(lambda x: x.player_id, team0_ipg_players))
    team1_player_ids = set(map(lambda x: x.player_id, team1_ipg_players))
    team0_players: list[Player] = session.query(Player).filter(Player.id.in_(team0_player_ids))  # type: ignore
    team1_players: list[Player] = session.query(Player).filter(Player.id.in_(team1_player_ids))  # type: ignore

    in_progress_game_channels: list[InProgressGameChannel] = session.query(
        InProgressGameChannel
    ).filter(
        InProgressGameChannel.in_progress_game_id == in_progress_game.id
    )

    for player in team0_players:
        if player.move_enabled:
            member: Member | None = guild.get_member(player.id)
            if member:
                channel: VoiceChannel | None = guild.get_channel(in_progress_game_channels[0].channel_id)
                if channel:
                    try:
                        await member.move_to(channel, reason = game_id)
                    except Exception as e:
                        print(f"Caught exception sending message: {e}")

    for player in team1_players:
        if player.move_enabled:
            member: Member | None = guild.get_member(player.id)
            if member:
                channel: VoiceChannel | None = guild.get_channel(in_progress_game_channels[1].channel_id)
                if channel:
                    try:
                        await member.move_to(channel, reason = game_id)
                    except Exception as e:
                        print(f"Caught exception sending message: {e}")


@bot.command(usage="<game_id>")
@commands.check(is_admin)
async def movegameplayers (ctx: Context, game_id: str):
    """
    Move players in a given in-progress game to the correct voice channels
    """
    message = ctx.message

    if not config.ENABLE_VOICE_MOVE:
        await send_message(
            message.channel,
            embed_description="Voice movement is disabled",
            colour=Colour.red()
        )
        return
    else:
        await _movegameplayers(game_id, ctx)
        await send_message(
        message.channel,
        embed_description=f"Players moved to voice channels for game {game_id}",
        colour=Colour.green()
    )


>>>>>>> 4f4869d8
@bot.command()
async def notify(ctx: Context, queue_name_or_index: Union[int, str], size: int):
    message = ctx.message
    if size <= 0:
        await send_message(
            message.channel,
            embed_description="size must be greater than 0",
            colour=Colour.red(),
        )
        return

    session = ctx.session
    if isinstance(queue_name_or_index, str):
        queue: Queue | None = (
            session.query(Queue).filter(Queue.name.ilike(queue_name_or_index)).first()
        )
        if not queue:
            await send_message(
                message.channel,
                embed_description=f"Could not find queue: {queue_name_or_index}",
                colour=Colour.red(),
            )
            return
        session.add(
            QueueNotification(queue_id=queue.id, player_id=ctx.author.id, size=size)
        )
        await send_message(
            message.channel,
            embed_description=f"Notification added for {queue.name} at {size} players.",
            colour=Colour.green(),
        )
    else:
        all_queues: list[Queue] = (
            session.query(Queue).order_by(Queue.created_at.asc()).all()
        )
        if queue_name_or_index < 1 or queue_name_or_index >= len(all_queues):
            await send_message(
                message.channel,
                embed_description=f"Invalid queue index",
                colour=Colour.red(),
            )
            return
        queue = all_queues[queue_name_or_index - 1]
        session.add(
            QueueNotification(queue_id=queue.id, player_id=ctx.author.id, size=size)
        )
        await send_message(
            message.channel,
            embed_description=f"Notification added for {queue.name} at {size} players.",
            colour=Colour.green(),
        )
    session.commit()


@bot.command()
async def gamehistory(ctx: Context, count: int):
    message = ctx.message
    """
    Display recent game history
    """
    if count > 10:
        await send_message(
            message.channel,
            embed_description="Count cannot exceed 10",
            colour=Colour.red(),
        )
        return

    session = ctx.session
    finished_games: list[FinishedGame] = (
        session.query(FinishedGame).order_by(FinishedGame.finished_at.desc()).limit(count)  # type: ignore
    )

    output = ""
    for i, finished_game in enumerate(finished_games):
        if i > 0:
            output += "\n"
        output += finished_game_str(finished_game)

    await send_message(
        message.channel,
        embed_description=output,
        colour=Colour.blue(),
    )


@bot.command()
async def pug(ctx: Context):
    query_url = "http://tribesquery.toocrooked.com/hostQuery.php?server=216.128.150.208port=28001"
    await ctx.message.channel.send(query_url)
    ntf = NamedTemporaryFile(delete=True, suffix=".png")
    imgkit.from_url(query_url, ntf.name)
    image = Image.open(ntf.name)
    cropped = image.crop((0, 0, 450, 650))
    cropped.save(ntf.name)
    await ctx.message.channel.send(file=discord.File(ntf.name))
    ntf.close()


@bot.command()
@commands.check(is_admin)
async def removeadmin(ctx: Context, member: Member):
    message = ctx.message
    session = ctx.session
    players = session.query(Player).filter(Player.id == member.id).all()
    if len(players) == 0 or not players[0].is_admin:
        await send_message(
            message.channel,
            embed_description=f"{escape_markdown(member.name)} is not an admin",
            colour=Colour.red(),
        )
        return

    players[0].is_admin = False
    session.commit()
    await send_message(
        message.channel,
        embed_description=f"{escape_markdown(member.name)} removed from admins",
        colour=Colour.green(),
    )


@bot.command()
@commands.check(is_admin)
async def removeadminrole(ctx: Context, role_name: str):
    message = ctx.message
    if message.guild:
        session = ctx.session
        role_name_to_role_id: dict[str, int] = {
            role.name.lower(): role.id for role in message.guild.roles
        }
        if role_name.lower() not in role_name_to_role_id:
            await send_message(
                message.channel,
                embed_description=f"Could not find role: {role_name}",
                colour=Colour.red(),
            )
            return
        admin_role = (
            session.query(AdminRole)
            .filter(AdminRole.role_id == role_name_to_role_id[role_name.lower()])
            .first()
        )
        if admin_role:
            session.delete(admin_role)
            await send_message(
                message.channel,
                embed_description=f"Removed admin role: {role_name}",
                colour=Colour.green(),
            )
            session.commit()
        else:
            await send_message(
                message.channel,
                embed_description=f"Could not find admin role: {role_name}",
                colour=Colour.red(),
            )
            return


@bot.command()
@commands.check(is_admin)
async def removecommand(ctx: Context, name: str):
    message = ctx.message
    session = ctx.session
    exists = session.query(CustomCommand).filter(CustomCommand.name == name).first()
    if not exists:
        await send_message(
            message.channel,
            embed_description="Could not find command with that name",
            colour=Colour.red(),
        )
        return

    session.delete(exists)
    session.commit()

    await send_message(
        message.channel,
        embed_description=f"Command `{name}` removed",
        colour=Colour.green(),
    )


@bot.command()
@commands.check(is_admin)
async def removenotifications(ctx: Context):
    message = ctx.message
    session = ctx.session
    session.query(QueueNotification).filter(
        QueueNotification.player_id == ctx.author.id
    ).delete()
    session.commit()
    await send_message(
        message.channel,
        embed_description=f"All queue notifications removed",
        colour=Colour.green(),
    )


@bot.command()
@commands.check(is_admin)
async def removedbbackup(ctx: Context, db_filename: str):
    message = ctx.message
    if not db_filename.startswith(config.DB_NAME) or not db_filename.endswith(".db"):
        await send_message(
            message.channel,
            embed_description=f"Filename must be of the format {config.DB_NAME}_{{date}}.db",
            colour=Colour.red(),
        )
        return

    remove(db_filename)
    await send_message(
        message.channel,
        embed_description=f"DB backup {db_filename} removed",
        colour=Colour.green(),
    )


@bot.command()
async def roll(ctx: Context, low_range: int, high_range: int):
    message = ctx.message
    await send_message(
        message.channel,
        embed_description=f"You rolled: {randint(low_range, high_range)}",
        colour=Colour.blue(),
    )


@bot.command()
@commands.check(is_admin)
async def resetleaderboardchannel(ctx: Context):
    if not config.LEADERBOARD_CHANNEL:
        await send_message(
            ctx.message.channel,
            embed_description=f"Leaderboard channel ID not configured",
            colour=Colour.red(),
        )
        return
    channel = bot.get_channel(config.LEADERBOARD_CHANNEL)
    if not channel:
        await send_message(
            ctx.message.channel,
            embed_description=f"Could not find leaderboard channel, check ID",
            colour=Colour.red(),
        )
        return

    await channel.purge()
    await print_leaderboard(ctx.channel)
    await send_message(
        ctx.message.channel,
        embed_description=f"Leaderboard channel reset",
        colour=Colour.green(),
    )
    return


@bot.command()
@commands.check(is_admin)
async def resetplayertrueskill(ctx: Context, member: Member):
    message = ctx.message
    session = ctx.session
    player: Player = session.query(Player).filter(Player.id == member.id).first()
    player.rated_trueskill_mu = config.DEFAULT_TRUESKILL_MU
    player.rated_trueskill_sigma = config.DEFAULT_TRUESKILL_SIGMA
    player.unrated_trueskill_mu = config.DEFAULT_TRUESKILL_MU
    player.unrated_trueskill_sigma = config.DEFAULT_TRUESKILL_SIGMA
    session.commit()
    session.close()
    await send_message(
        message.channel,
        embed_description=f"{escape_markdown(member.name)} trueskill reset.",
        colour=Colour.green(),
    )


# TODO: Re-enable when configs are stored in the db
# @bot.command()
# @commands.check(is_admin)
# async def setadddelay(ctx: Context, delay_seconds: int):
#     message = ctx.message
#     global RE_ADD_DELAY
#     RE_ADD_DELAY = delay_seconds
#     await send_message(
#         message.channel,
#         embed_description=f"Delay between games set to {RE_ADD_DELAY}",
#         colour=Colour.green(),
#     )


@bot.command()
@commands.check(is_admin)
async def setbias(ctx: Context, member: Member, amount: float):
    if amount < -100 or amount > 100:
        await send_message(
            ctx.message.channel,
            embed_description=f"Amount must be between -100 and 100",
            colour=Colour.red(),
        )
        return
    await send_message(
        ctx.message.channel,
        embed_description=f"Team bias for {member.name} set to `{amount}%`",
        colour=Colour.green(),
    )


@bot.command()
@commands.check(is_admin)
async def setcaptainbias(ctx: Context, member: Member, amount: float):
    if amount < -100 or amount > 100:
        await send_message(
            ctx.message.channel,
            embed_description=f"Amount must be between -100 and 100",
            colour=Colour.red(),
        )
        return
    await send_message(
        ctx.message.channel,
        embed_description=f"Captain bias for {member.name} set to `{amount}%`",
        colour=Colour.green(),
    )


@bot.command()
@commands.check(is_admin)
async def setcommandprefix(ctx: Context, prefix: str):
    # TODO move to db-config
    message = ctx.message
    global COMMAND_PREFIX
    COMMAND_PREFIX = prefix
    await send_message(
        message.channel,
        embed_description=f"Command prefix set to {COMMAND_PREFIX}",
        colour=Colour.green(),
    )


@bot.command()
async def setgamecode(ctx: Context, code: str):
    author = ctx.message.author
    ipgp = (
        ctx.session.query(InProgressGamePlayer)
        .filter(InProgressGamePlayer.player_id == author.id)
        .first()
    )
    if not ipgp:
        await send_message(
            ctx.message.channel,
            embed_description="You must be in a game to set a game code!",
            colour=Colour.red(),
        )
        return

    ipg = (
        ctx.session.query(InProgressGame)
        .filter(InProgressGame.id == ipgp.in_progress_game_id)
        .first()
    )
    if not ipg:
        await send_message(
            ctx.message.channel,
            embed_description="You must be in a game to set a game code!",
            colour=Colour.red(),
        )
        return

    if ipg.code:
        await send_message(
            ctx.message.channel,
            embed_description=f"Game **{short_uuid(ipg.id)}** already has a code! Code: **{ipg.code}**",
            colour=Colour.red(),
        )
        return

    ipg.code = code
    ctx.session.commit()
    await send_message(
        ctx.message.channel,
        embed_description=f"Game **{short_uuid(ipg.id)}** code set to **{code}**",
        colour=Colour.green(),
    )


<<<<<<< HEAD
=======
@bot.command(usage="<true|false>")
async def setmoveenabled(ctx: Context, enabled_option: bool = True):
    session = ctx.session

    if not config.ENABLE_VOICE_MOVE:
        await send_message(
            ctx.message.channel, 
            embed_description="Voice movement is disabled",
            colour=Colour.red()
        )
        return

    player = session.query(Player).filter(Player.id == ctx.message.author.id).first()
    player.move_enabled = enabled_option
    session.commit()
    
    if enabled_option:
        await send_message(
            ctx.message.channel, 
            embed_description="Player moving enabled",
            colour=Colour.blue()
        )
    else:
        await send_message(
            ctx.message.channel, 
            embed_description="Player moving disabled",
            colour=Colour.blue()
        )


@bot.command(usage="<queue_name> <ordinal>")
@commands.check(is_admin)
async def setqueueordinal(ctx: Context, queue_name: str, ordinal: int):
    message = ctx.message
    session = ctx.session
    queue: Queue = session.query(Queue).filter(Queue.name.ilike(queue_name)).first()  # type: ignore
    if queue:
        queue.ordinal = ordinal
        session.commit()
        session.close()
        await send_message(
            message.channel,
            embed_description=f"Queue {queue_name} ordinal set to {ordinal}",
            colour=Colour.blue(),
        )
    else:
        session.close()
        await send_message(
            message.channel,
            embed_description=f"Queue not found: {queue_name}",
            colour=Colour.red(),
        )


@bot.command(usage="<queue_name> <min> <max>")
@commands.check(is_admin)
async def setqueuerange(ctx: Context, queue_name: str, min: float, max: float):
    message = ctx.message
    session = ctx.session
    queue: Queue = session.query(Queue).filter(Queue.name.ilike(queue_name)).first()  # type: ignore
    if queue:
        queue.mu_min = min
        queue.mu_max = max
        session.commit()
        await send_message(
            message.channel,
            embed_description=f"Queue {queue_name} range set to [{min}, {max}]",
            colour=Colour.blue(),
        )
    else:
        await send_message(
            message.channel,
            embed_description=f"Queue not found: {queue_name}",
            colour=Colour.red(),
        )


@bot.command()
@commands.check(is_admin)
async def setqueuerated(ctx: Context, queue_name: str):
    message = ctx.message
    session = ctx.session
    queue: Queue = session.query(Queue).filter(Queue.name.ilike(queue_name)).first()  # type: ignore
    if queue:
        queue.is_rated = True
        await send_message(
            message.channel,
            embed_description=f"Queue {queue_name} is now rated",
            colour=Colour.blue(),
        )
    else:
        await send_message(
            message.channel,
            embed_description=f"Queue not found: {queue_name}",
            colour=Colour.red(),
        )
    session.commit()


@bot.command()
@commands.check(is_admin)
async def setqueueunrated(ctx: Context, queue_name: str):
    message = ctx.message
    session = ctx.session
    queue: Queue = session.query(Queue).filter(Queue.name.ilike(queue_name)).first()  # type: ignore
    if queue:
        queue.is_rated = False
        await send_message(
            message.channel,
            embed_description=f"Queue {queue_name} is now unrated",
            colour=Colour.blue(),
        )
    else:
        await send_message(
            message.channel,
            embed_description=f"Queue not found: {queue_name}",
            colour=Colour.red(),
        )
    session.commit()
    session.close()


@bot.command()
@commands.check(is_admin)
async def setqueuesweaty(ctx: Context, queue_name: str):
    message = ctx.message
    session = ctx.session
    queue: Queue = session.query(Queue).filter(Queue.name.ilike(queue_name)).first()  # type: ignore
    if queue:
        queue.is_sweaty = True
        await send_message(
            message.channel,
            embed_description=f"Queue {queue_name} is now sweaty",
            colour=Colour.blue(),
        )
    else:
        await send_message(
            message.channel,
            embed_description=f"Queue not found: {queue_name}",
            colour=Colour.red(),
        )
    session.commit()
    session.close()


>>>>>>> 4f4869d8
@bot.command()
@commands.check(is_admin)
async def setsigma(ctx: Context, member: Member, sigma: float):
    if sigma < 1 or sigma > 8.33:
        await send_message(
            ctx.message.channel,
            embed_description=f"Amount must be between 1 and 8.33",
            colour=Colour.red(),
        )
        return

    session = ctx.session
    player: Player = session.query(Player).filter(Player.id == member.id).first()
    sigma_before = player.rated_trueskill_sigma
    player.rated_trueskill_sigma = sigma
    session.commit()
    session.close()

    await send_message(
        ctx.message.channel,
        embed_description=f"Sigma for **{member.name}** changed from **{round(sigma_before, 4)}** to **{sigma}**",
        colour=Colour.blue(),
    )


@bot.command()
async def showgame(ctx: Context, game_id: str):
    message = ctx.message
    session = ctx.session
    finished_game = (
        session.query(FinishedGame)
        .filter(FinishedGame.game_id.startswith(game_id))
        .first()
    )
    if not finished_game:
        await send_message(
            message.channel,
            embed_description=f"Could not find game: {game_id}",
            colour=Colour.red(),
        )
        return

    game_str = finished_game_str(finished_game)
    await send_message(
        message.channel,
        embed_description=game_str,
        colour=Colour.blue(),
    )


@bot.command()
async def showgamedebug(ctx: Context, game_id: str):
    player_id = ctx.message.author.id
    if player_id != 115204465589616646:
        await send_message(
            ctx.message.channel,
            embed_description="Ice cream machine under maintenance",
            colour=Colour.red(),
        )
        return

    message = ctx.message
    session = ctx.session
    finished_game = (
        session.query(FinishedGame)
        .filter(FinishedGame.game_id.startswith(game_id))
        .first()
    )
    if finished_game:
        game_str = finished_game_str(finished_game, debug=True)
        fgps: list[FinishedGamePlayer] = (
            session.query(FinishedGamePlayer)
            .filter(FinishedGamePlayer.finished_game_id == finished_game.id)
            .all()
        )
        player_ids: list[int] = [fgp.player_id for fgp in fgps]
        best_teams = get_n_best_finished_game_teams(
            fgps, (len(fgps) + 1) // 2, finished_game.is_rated, 7
        )
        worst_teams = get_n_worst_finished_game_teams(
            fgps, (len(fgps) + 1) // 2, finished_game.is_rated, 1
        )
        game_str += "\n**Most even team combinations:**"
        for i, (_, best_team) in enumerate(best_teams):
            # Every two pairings is the same
            if i % 2 == 0:
                continue
            team0_players = best_team[: len(best_team) // 2]
            team1_players = best_team[len(best_team) // 2:]
            game_str += f"\n{mock_finished_game_teams_str(team0_players, team1_players, finished_game.is_rated)}"
        game_str += "\n\n**Least even team combination:**"
        for _, worst_team in worst_teams:
            team0_players = worst_team[: len(worst_team) // 2]
            team1_players = worst_team[len(worst_team) // 2:]
            game_str += f"\n{mock_finished_game_teams_str(team0_players, team1_players, finished_game.is_rated)}"
        # await send_message(
        #     message.channel,
        #     embed_description=game_str,
        #     colour=Colour.blue(),
        # )
        if ctx.message.guild:
            player_id = ctx.message.author.id
            member_: Member | None = ctx.message.guild.get_member(player_id)
            await send_message(
                ctx.message.channel,
                embed_description="Stats sent to DM",
                colour=Colour.blue(),
            )
            if member_:
                try:
                    await member_.send(
                        embed=Embed(
                            description=game_str,
                            colour=Colour.blue(),
                        ),
                    )
                except Exception:
                    pass

    else:
        in_progress_game: InProgressGame | None = (
            session.query(InProgressGame)
            .filter(InProgressGame.id.startswith(game_id))
            .first()
        )
        if not in_progress_game:
            await send_message(
                message.channel,
                embed_description=f"Could not find game: {game_id}",
                colour=Colour.red(),
            )
            return
        else:
            game_str = in_progress_game_str(in_progress_game, debug=True)
            queue: Queue = (
                session.query(Queue)
                .filter(Queue.id == in_progress_game.queue_id)
                .first()
            )
            igps: list[InProgressGamePlayer] = (
                session.query(InProgressGamePlayer)
                .filter(InProgressGamePlayer.in_progress_game_id == in_progress_game.id)
                .all()
            )
            player_ids: list[int] = [igp.player_id for igp in igps]
            players: list[Player] = (
                session.query(Player).filter(Player.id.in_(player_ids)).all()
            )
            best_teams = get_n_best_teams(
                players, (len(players) + 1) // 2, queue.is_rated, 5
            )
            worst_teams = get_n_worst_teams(
                players, (len(players) + 1) // 2, queue.is_rated, 1
            )
            game_str += "\n**Most even team combinations:**"
            for _, best_team in best_teams:
                team0_players = best_team[: len(best_team) // 2]
                team1_players = best_team[len(best_team) // 2:]
                game_str += (
                    f"\n{mock_teams_str(team0_players, team1_players, queue.is_rated)}"
                )
            game_str += "\n\n**Least even team combination:**"
            for _, worst_team in worst_teams:
                team0_players = worst_team[: len(worst_team) // 2]
                team1_players = worst_team[len(worst_team) // 2:]
                game_str += (
                    f"\n{mock_teams_str(team0_players, team1_players, queue.is_rated)}"
                )
            if ctx.message.guild:
                player_id = ctx.message.author.id
                member_: Member | None = ctx.message.guild.get_member(player_id)
                await send_message(
                    ctx.message.channel,
                    embed_description="Stats sent to DM",
                    colour=Colour.blue(),
                )
                if member_:
                    try:
                        await member_.send(
                            embed=Embed(
                                description=game_str,
                                colour=Colour.blue(),
                            ),
                        )
                    except Exception:
                        pass

            # await send_message(
            #     message.channel,
            #     embed_description=game_str,
            #     colour=Colour.blue(),
            # )


@bot.command()
@commands.check(is_admin)
async def showsigma(ctx: Context, member: Member):
    """
    Returns the player's base sigma. Doesn't consider regions
    """
    session = ctx.session
    player: Player = session.query(Player).filter(Player.id == member.id).first()
    output = (
        embed_title
    ) = f"**{member.name}'s** sigma: **{round(player.rated_trueskill_sigma, 4)}**"
    await send_message(
        channel=ctx.message.channel,
        embed_description=output,
        # embed_title=f"{member.name} sigma:",
        colour=Colour.blue(),
    )


@bot.command()
@commands.check(is_admin)
async def showtrueskillnormdist(ctx: Context, queue_name: str):
    """
    Print the normal distribution of the trueskill in a given queue.

    Useful for setting queue mu ranges
    """
    session = ctx.session
    queue = session.query(Queue).filter(Queue.name.ilike(queue_name)).first()  # type: ignore
    if not queue:
        await send_message(
            channel=ctx.message.channel,
            embed_description=f"Could not find queue: **{queue_name}**",
            colour=Colour.red(),
        )
        return

    trueskill_mus = []
    if queue.category_id:
        player_category_trueskills: List[PlayerCategoryTrueskill] = (
            session.query(PlayerCategoryTrueskill)
            .filter(
                PlayerCategoryTrueskill.category_id == queue.category_id,
            )
            .all()
        )
        trueskill_mus = [pct.mu for pct in player_category_trueskills]
    else:
        players = session.query(Player).filter(Player.finished_game_players.any()).all()
        trueskill_mus = [p.rated_trueskill_mu for p in players]

    std_dev = std(trueskill_mus)
    average = mean(trueskill_mus)
    output = []
    output.append(f"**Data points**: {len(trueskill_mus)}")
    output.append(f"**Mean**: {round(average, 2)}")
    output.append(f"**Stddev**: {round(std_dev, 2)}\n")
    output.append(f"**2%** (+2σ): {round(average + 2 * std_dev, 2)}")
    output.append(f"**7%** (+1.5σ): {round(average + 1.5 * std_dev, 2)}")
    output.append(f"**16%** (+1σ): {round(average + 1 * std_dev, 2)}")
    output.append(f"**31%** (+0.5σ): {round(average + 0.5 * std_dev, 2)}")
    output.append(f"**50%** (0σ): {round(average, 2)}")
    output.append(f"**69%** (-0.5σ): {round(average - 0.5 * std_dev, 2)}")
    output.append(f"**84%** (-1σ): {round(average - 1 * std_dev, 2)}")
    output.append(f"**93%** (-1.5σ): {round(average - 1.5 * std_dev, 2)}")
    output.append(f"**98%** (+2σ): {round(average - 2 * std_dev, 2)}")

    await send_message(
        channel=ctx.message.channel,
        embed_description="\n".join(output),
        colour=Colour.blue(),
    )


@bot.command()
async def status(ctx: Context, *args):
    session = ctx.session

    all_rotations = session.query(Rotation).order_by(Rotation.created_at.asc()).all()

    output = "```autohotkey\n"

    for rotation in all_rotations:
        queues: list[Queue] = []
        rotation_queues = session.query(Queue).filter(Queue.rotation_id == rotation.id).order_by(
            Queue.ordinal.asc()).all()  # type: ignore
        if not rotation_queues:
            continue

        if len(args) == 0:
            queues: list[Queue] = rotation_queues
        else:
            for arg in args:
                # Try adding by integer index first, then try string name
                try:
                    queue_index = int(arg) - 1
                    queues.append(rotation_queues[queue_index])
                except ValueError:
                    queue: Queue | None = session.query(Queue).filter(Queue.name.ilike(arg)).first()  # type: ignore
                    if queue:
                        queues.append(queue)
                except IndexError:
                    continue

        games_by_queue: dict[str, list[InProgressGame]] = defaultdict(list)
        for game in session.query(InProgressGame):
            if game.queue_id:
                games_by_queue[game.queue_id].append(game)

        # Only show map if they didn't request a specific queue
        if len(args) == 0:
            next_rotation_map: RotationMap | None = (
                session.query(RotationMap)
                .filter(RotationMap.rotation_id == rotation.id)
                .filter(RotationMap.is_next == True)
                .first()
            )
            if not next_rotation_map:
                continue
            next_map: Map | None = (
                session.query(Map)
                .join(RotationMap, RotationMap.map_id == Map.id)
                .filter(next_rotation_map.map_id == Map.id)
                .first()
            )
            rotation_map_after_next = (
                session.query(RotationMap)
                .filter(RotationMap.rotation_id == rotation.id)
                .filter(RotationMap.ordinal == next_rotation_map.ordinal + 1)
                .first()
            )
            if not rotation_map_after_next:
                rotation_map_after_next = (
                    session.query(RotationMap)
                    .filter(RotationMap.rotation_id == rotation.id)
                    .filter(RotationMap.ordinal == 1)
                    .first()
                )
            map_after_next: Map | None = (
                session.query(Map)
                .join(RotationMap, RotationMap.map_id == Map.id)
                .filter(rotation_map_after_next.map_id == Map.id)
                .first()
            )

            next_map_str = f"Next map: {next_map.full_name} ({next_map.short_name})"
            if config.ENABLE_RAFFLE:
                has_raffle_reward = next_rotation_map.raffle_ticket_reward > 0
                raffle_reward = (
                    next_rotation_map.raffle_ticket_reward
                    if has_raffle_reward
                    else config.DEFAULT_RAFFLE_VALUE
                )
                next_map_str += f" ({raffle_reward} tickets)"
            next_map_str += "\n"

            if config.DISABLE_MAP_ROTATION or next_rotation_map.ordinal == 1:
                # output += f"{next_map_str}\nMap after next: "
                output += f"{next_map_str}\n"
            else:
                time_since_update: timedelta = datetime.now(
                    timezone.utc
                ) - next_rotation_map.updated_at.replace(tzinfo=timezone.utc)

                time_until_rotation = config.MAP_ROTATION_MINUTES - (
                        time_since_update.seconds // 60
                )
                # output += f"{next_map_str}\nMap after next (auto-rotates in {time_until_rotation} minutes): "
                output += f"{next_map_str}\n"

            # output += f"{map_after_next.full_name} ({map_after_next.short_name})\n"

            skip_map_votes: list[SkipMapVote] = (
                session.query(SkipMapVote)
                .filter(SkipMapVote.rotation_id == rotation.id)
                .all()
            )
            # output += f"Votes to skip (voteskip): [{len(skip_map_votes)}/{config.MAP_VOTE_THRESHOLD}]\n"

            # TODO: This is duplicated
            map_vote_names = (
                session.query(Map.short_name)
                .join(RotationMap, RotationMap.map_id == Map.id)
                .join(MapVote, MapVote.rotation_map_id == RotationMap.id)
                .filter(RotationMap.rotation_id == rotation.id)
                .all()
            )

            vote_counts = {}
            for map_vote in map_vote_names:
                map_name = map_vote[0]
                vote_counts[map_name] = vote_counts.get(map_name, 0) + 1

            voted_maps_str = ""
            for map, count in vote_counts.items():
                voted_maps_str += f"{map} [{count}/{config.MAP_VOTE_THRESHOLD}], "
            voted_maps_str = voted_maps_str[:-2]

            # output += f"Votes to change map (votemap): {voted_maps_str}\n\n"

        for i, queue in enumerate(queues):
            if i > 0:
                output += "\n"
            players_in_queue = (
                session.query(Player)
                .join(QueuePlayer)
                .filter(QueuePlayer.queue_id == queue.id)
                .all()
            )
            if queue.is_locked:
                continue
            else:
                output += f"({queue.ordinal}) {queue.name} [{len(players_in_queue)} / {queue.size}]\n"

            if len(players_in_queue) > 0:
                output += f"IN QUEUE: "
                output += ", ".join(
                    sorted(
                        [escape_markdown(player.name) for player in players_in_queue]
                    )
                )
                output += "\n"

            if queue.id in games_by_queue:
                game: InProgressGame
                for i, game in enumerate(games_by_queue[queue.id]):
                    team0_players = (
                        session.query(Player)
                        .join(InProgressGamePlayer)
                        .filter(
                            InProgressGamePlayer.in_progress_game_id == game.id,
                            InProgressGamePlayer.team == 0,
                        )
                        .all()
                    )

                    team1_players = (
                        session.query(Player)
                        .join(InProgressGamePlayer)
                        .filter(
                            InProgressGamePlayer.in_progress_game_id == game.id,
                            InProgressGamePlayer.team == 1,
                        )
                        .all()
                    )

                    short_game_id = short_uuid(game.id)
                    if i > 0:
                        output += "\n"
                    if config.SHOW_TRUESKILL:
                        output += f"Map: {game.map_full_name} ({short_game_id}) (mu: {round(game.average_trueskill, 2)}):\n"
                        if game.code:
                            output += f"Game code: {game.code}\n"
                    else:
                        output += f"Map: {game.map_full_name} ({short_game_id}):\n"
                        if game.code:
                            output += f"Game code: {game.code}\n"
                    if config.SHOW_LEFT_RIGHT_TEAM:
                        output += "(L) "
                    output += pretty_format_team_no_format(
                        game.team0_name, game.win_probability, team0_players
                    )
                    if config.SHOW_LEFT_RIGHT_TEAM:
                        output += "(R) "
                    output += pretty_format_team_no_format(
                        game.team1_name, 1 - game.win_probability, team1_players
                    )
                    minutes_ago = (
                                          datetime.now(timezone.utc)
                                          - game.created_at.replace(tzinfo=timezone.utc)
                                  ).seconds // 60
                    output += f"@ {minutes_ago} minutes ago\n"

        output += "\n"

    if len(output) == 0:
        output = "No queues or games"

    output += "\n```"

    await ctx.message.channel.send(content=output)


def win_rate(wins, losses, ties):
    denominator = max(wins + losses + ties, 1)
    return round(100 * (wins + 0.5 * ties) / denominator, 1)


@bot.command()
async def stats(ctx: Context):
    player_id = ctx.message.author.id
    session = ctx.session
    player: Player = session.query(Player).filter(Player.id == player_id).first()

    if not player.stats_enabled and ctx.message.guild:
        member_: Member | None = ctx.message.guild.get_member(player.id)
        await send_message(
            ctx.message.channel,
            embed_description="You have disabled !stats",
            colour=Colour.blue(),
        )
        return

    fgps = (
        session.query(FinishedGamePlayer)
        .filter(FinishedGamePlayer.player_id == player_id)
        .all()
    )
    finished_game_ids = [fgp.finished_game_id for fgp in fgps]
    fgs = (
        session.query(FinishedGame).filter(FinishedGame.id.in_(finished_game_ids)).all()
    )
    fgps_by_finished_game_id: dict[str, FinishedGamePlayer] = {
        fgp.finished_game_id: fgp for fgp in fgps
    }

    players: list[Player] = session.query(Player).all()

    default_rating = Rating()
    # Filter players that haven't played a game
    players = list(
        filter(
            lambda x:
            (x.rated_trueskill_mu != default_rating.mu and x.rated_trueskill_sigma != default_rating.sigma)
            and
            (x.rated_trueskill_mu != config.DEFAULT_TRUESKILL_MU and x.rated_trueskill_sigma != config.DEFAULT_TRUESKILL_SIGMA),
            players,
        )
    )
    trueskills = list(
        sorted(
            [
                round(p.rated_trueskill_mu - 3 * p.rated_trueskill_sigma, 2)
                for p in players
            ]
        )
    )
    trueskill_index = bisect(
        trueskills,
        round(player.rated_trueskill_mu - 3 * player.rated_trueskill_sigma, 2),
    )
    trueskill_ratio = (len(trueskills) - trueskill_index) / (len(trueskills) or 1)
    if trueskill_ratio <= 0.05:
        trueskill_pct = "Top 5%"
    elif trueskill_ratio <= 0.10:
        trueskill_pct = "Top 10%"
    elif trueskill_ratio <= 0.25:
        trueskill_pct = "Top 25%"
    elif trueskill_ratio <= 0.50:
        trueskill_pct = "Top 50%"
    elif trueskill_ratio <= 0.75:
        trueskill_pct = "Top 75%"
    else:
        trueskill_pct = "Top 100%"

    def is_win(finished_game: FinishedGame) -> bool:
        if (
                fgps_by_finished_game_id[finished_game.id].team
                == finished_game.winning_team
        ):
            return True
        return False

    def is_loss(finished_game: FinishedGame) -> bool:
        if (
                fgps_by_finished_game_id[finished_game.id].team
                != finished_game.winning_team
                and finished_game.winning_team != -1
        ):
            return True
        return False

    def is_tie(finished_game: FinishedGame) -> bool:
        return finished_game.winning_team == -1

    wins = list(filter(is_win, fgs))
    losses = list(filter(is_loss, fgs))
    ties = list(filter(is_tie, fgs))
    winrate = win_rate(len(wins), len(losses), len(ties))
    total_games = len(fgs)

    def last_month(finished_game: FinishedGame) -> bool:
        return finished_game.finished_at > datetime.now() - timedelta(days=30)

    def last_three_months(finished_game: FinishedGame) -> bool:
        return finished_game.finished_at > datetime.now() - timedelta(days=90)

    def last_six_months(finished_game: FinishedGame) -> bool:
        return finished_game.finished_at > datetime.now() - timedelta(days=180)

    def last_year(finished_game: FinishedGame) -> bool:
        return finished_game.finished_at > datetime.now() - timedelta(days=365)

    games_last_month = list(filter(last_month, fgs))
    games_last_three_months = list(filter(last_three_months, fgs))
    games_last_six_months = list(filter(last_six_months, fgs))
    games_last_year = list(filter(last_year, fgs))
    wins_last_month = len(list(filter(is_win, games_last_month)))
    losses_last_month = len(list(filter(is_loss, games_last_month)))
    ties_last_month = len(list(filter(is_tie, games_last_month)))
    winrate_last_month = win_rate(wins_last_month, losses_last_month, ties_last_month)
    wins_last_three_months = len(list(filter(is_win, games_last_three_months)))
    losses_last_three_months = len(list(filter(is_loss, games_last_three_months)))
    ties_last_three_months = len(list(filter(is_tie, games_last_three_months)))
    winrate_last_three_months = win_rate(
        wins_last_three_months, losses_last_three_months, ties_last_three_months
    )
    wins_last_six_months = len(list(filter(is_win, games_last_six_months)))
    losses_last_six_months = len(list(filter(is_loss, games_last_six_months)))
    ties_last_six_months = len(list(filter(is_tie, games_last_six_months)))
    winrate_last_six_months = win_rate(
        wins_last_six_months, losses_last_six_months, ties_last_six_months
    )
    wins_last_year = len(list(filter(is_win, games_last_year)))
    losses_last_year = len(list(filter(is_loss, games_last_year)))
    ties_last_year = len(list(filter(is_tie, games_last_year)))
    winrate_last_year = win_rate(wins_last_year, losses_last_year, ties_last_year)

    output = ""
    if config.SHOW_TRUESKILL:
        player_category_trueskills: list[PlayerCategoryTrueskill] = (
            session.query(PlayerCategoryTrueskill)
            .filter(PlayerCategoryTrueskill.player_id == player_id)
            .all()
        )
        if player_category_trueskills:
            output += f"Trueskill:"
            for pct in player_category_trueskills:
                category: Category = (
                    session.query(Category)
                    .filter(Category.id == pct.category_id)
                    .first()
                )
                if category.is_rated:
                    output += f"\n{category.name}: {round(pct.rank, 1)} (mu: {round(pct.mu, 1)}, sigma: {round(pct.sigma, 1)})"

        # This assumes that if a community uses categories then they'll use regions exclusively
        else:
            output += f"Trueskill: {trueskill_pct}"
            output += f"\n{round(player.rated_trueskill_mu - 3 * player.rated_trueskill_sigma, 2)} (mu: {round(player.rated_trueskill_mu, 2)}, sigma: {round(player.rated_trueskill_sigma, 2)})"
    else:
        output += f"Trueskill: {trueskill_pct}"
    output += f"\n\nWins / Losses / Ties / Total:"
    output += f"\nLifetime: {len(wins)} / {len(losses)} / {len(ties)} / {total_games} ({winrate}%)"
    output += f"\nLast month: {wins_last_month} / {losses_last_month} / {ties_last_month} / {len(games_last_month)} ({winrate_last_month}%)"
    output += f"\nLast three months: {wins_last_three_months} / {losses_last_three_months} / {ties_last_three_months} / {len(games_last_three_months)} ({winrate_last_three_months}%)"
    output += f"\nLast six months: {wins_last_six_months} / {losses_last_six_months} / {ties_last_six_months} / {len(games_last_six_months)} ({winrate_last_six_months}%)"
    output += f"\nLast year: {wins_last_year} / {losses_last_year} / {ties_last_year} / {len(games_last_year)} ({winrate_last_year}%)"

    if ctx.message.guild:
        member_: Member | None = ctx.message.guild.get_member(player.id)
        await send_message(
            ctx.message.channel,
            embed_description="Stats sent to DM",
            colour=Colour.blue(),
        )
        if member_:
            try:
                await member_.send(
                    code_block(output)
                    # embed=Embed(
                    #     description=f"{output}",
                    #     colour=Colour.blue(),
                    # ),
                )
            except Exception:
                pass


@bot.command()
async def streams(ctx: Context):
    if not twitch:
        await send_message(
            channel=ctx.message.channel,
            embed_description=f"TWITCH_GAME_NAME, TWITCH_CLIENT_ID or TWITCH_CLIENT_SECRET not set!",
            colour=Colour.red(),
        )
        return

    games_data = twitch.get_games(names=[config.TWITCH_GAME_NAME])
    game_id = games_data["data"][0]["id"]
    game_name = games_data["data"][0]["name"]
    game_box_art_url = (
        games_data["data"][0]["box_art_url"]
        .replace("{width}", "40")
        .replace("{height}", "40")
    )

    streams_data = twitch.get_streams(game_id=game_id)
    output = ""
    for stream_data in streams_data["data"]:
        output += f"\n**{stream_data['user_name']}** ([link](https://www.twitch.tv/{stream_data['user_name']})): {stream_data['title']}"

    await send_message(
        channel=ctx.message.channel,
        embed_description=output,
        embed_thumbnail=game_box_art_url,
        embed_title=f"Players streaming {game_name}",
        colour=Colour.blue(),
    )


async def _rebalance_game(game: InProgressGame, session: Session, message: Message):
    """
    Recreate the players on each team - use this after subbing a player
    """
    queue: Queue = session.query(Queue).filter(Queue.id == game.queue_id).first()

    game_players = (
        session.query(InProgressGamePlayer)
        .filter(InProgressGamePlayer.in_progress_game_id == game.id)
        .all()
    )
    player_ids: list[int] = list(map(lambda x: x.player_id, game_players))
    players, win_prob = get_even_teams(
        player_ids,
        len(player_ids) // 2,
        is_rated=queue.is_rated,
        queue_category_id=queue.category_id,
    )
    for game_player in game_players:
        session.delete(game_player)
    game.win_probability = win_prob
    team0_players = players[: len(players) // 2]
    team1_players = players[len(players) // 2:]

    short_game_id = short_uuid(game.id)
    channel_message = f"New teams ({short_game_id}):"
    channel_embed = ""
    channel_embed += pretty_format_team(game.team0_name, win_prob, team0_players)
    channel_embed += pretty_format_team(game.team1_name, 1 - win_prob, team1_players)

    for player in team0_players:
        # TODO: This block is duplicated
        if not config.DISABLE_PRIVATE_MESSAGES:
            if message.guild:
                member_: Member | None = message.guild.get_member(player.id)
                if member_:
                    try:
                        await member_.send(
                            content=channel_message,
                            embed=Embed(
                                description=f"{channel_embed}",
                                colour=Colour.blue(),
                            ),
                        )
                    except Exception:
                        pass

        game_player = InProgressGamePlayer(
            in_progress_game_id=game.id,
            player_id=player.id,
            team=0,
        )
        session.add(game_player)

    for player in team1_players:
        # TODO: This block is duplicated
        if not config.DISABLE_PRIVATE_MESSAGES:
            if message.guild:
                member_: Member | None = message.guild.get_member(player.id)
                if member_:
                    try:
                        await member_.send(
                            content=channel_message,
                            embed=Embed(
                                description=f"{channel_embed}",
                                colour=Colour.blue(),
                            ),
                        )
                    except Exception:
                        pass

        game_player = InProgressGamePlayer(
            in_progress_game_id=game.id,
            player_id=player.id,
            team=1,
        )
        session.add(game_player)

    await send_message(
        message.channel,
        content=channel_message,
        embed_description=channel_embed,
        colour=Colour.blue(),
    )
    session.commit()

    if config.ENABLE_VOICE_MOVE:
        if queue.move_enabled:
            await _movegameplayers(short_game_id, None, message.guild)
            await send_message(
                message.channel,
                embed_description=f"Players moved to new team voice channels for game {short_game_id}",
                colour=Colour.green()
            )

    pass


@bot.command()
async def sub(ctx: Context, member: Member):
    message = ctx.message
    """
    Substitute one player in a game for another
    """
    session = ctx.session
    caller = message.author
    caller_game = get_player_game(caller.id, session)
    callee = member
    callee_game = get_player_game(callee.id, session)

    if caller_game and callee_game:
        await send_message(
            channel=message.channel,
            embed_description=f"{escape_markdown(caller.name)} and {escape_markdown(callee.name)} are both already in a game",
            colour=Colour.red(),
        )
        return
    elif not caller_game and not callee_game:
        await send_message(
            channel=message.channel,
            embed_description=f"{escape_markdown(caller.name)} and {escape_markdown(callee.name)} are not in a game",
            colour=Colour.red(),
        )
        return

    # The callee may not be recorded in the database
    if not session.query(Player).filter(Player.id == callee.id).first():
        session.add(Player(id=callee.id, name=callee.name))

    if caller_game:
        caller_game_player = (
            session.query(InProgressGamePlayer)
            .filter(
                InProgressGamePlayer.in_progress_game_id == caller_game.id,
                InProgressGamePlayer.player_id == caller.id,
            )
            .first()
        )
        session.add(
            InProgressGamePlayer(
                in_progress_game_id=caller_game.id,
                player_id=callee.id,
                team=caller_game_player.team,
            )
        )
        session.delete(caller_game_player)

        # Remove the person subbed in from queues
        session.query(QueuePlayer).filter(QueuePlayer.player_id == callee.id).delete()
        session.commit()
    elif callee_game:
        callee_game_player = (
            session.query(InProgressGamePlayer)
            .filter(
                InProgressGamePlayer.in_progress_game_id == callee_game.id,
                InProgressGamePlayer.player_id == callee.id,
            )
            .first()
        )
        session.add(
            InProgressGamePlayer(
                in_progress_game_id=callee_game.id,
                player_id=caller.id,
                team=callee_game_player.team,
            )
        )
        session.delete(callee_game_player)

        # Remove the person subbing in from queues
        session.query(QueuePlayer).filter(QueuePlayer.player_id == caller.id).delete()
        session.commit()

    await send_message(
        channel=message.channel,
        embed_description=f"{escape_markdown(callee.name)} has been substituted with {escape_markdown(caller.name)}",
        colour=Colour.green(),
    )

    game: InProgressGame | None = callee_game or caller_game
    if not game:
        return

    await _rebalance_game(game, session, message)
    session.commit()


@bot.command()
@commands.check(is_admin)
async def unban(ctx: Context, member: Member):
    message = ctx.message
    session = ctx.session
    players = session.query(Player).filter(Player.id == member.id).all()
    if len(players) == 0 or not players[0].is_banned:
        await send_message(
            message.channel,
            embed_description=f"{escape_markdown(member.name)} is not banned",
            colour=Colour.red(),
        )
        return

    players[0].is_banned = False
    session.commit()
    await send_message(
        message.channel,
        embed_description=f"{escape_markdown(member.name)} unbanned",
        colour=Colour.green(),
    )<|MERGE_RESOLUTION|>--- conflicted
+++ resolved
@@ -15,12 +15,8 @@
 
 import discord
 import imgkit
-<<<<<<< HEAD
-from discord import Colour, DMChannel, Embed, GroupChannel, Message, TextChannel
-=======
-import numpy
+
 from discord import Colour, DMChannel, Embed, GroupChannel, Message, TextChannel, VoiceChannel
->>>>>>> 4f4869d8
 from discord.ext import commands
 from discord.ext.commands.context import Context
 from discord.guild import Guild
@@ -1570,32 +1566,6 @@
 
 @bot.command()
 @commands.check(is_admin)
-<<<<<<< HEAD
-=======
-async def clearqueuerange(ctx: Context, queue_name: str):
-    message = ctx.message
-    session = ctx.session
-    queue = session.query(Queue).filter(Queue.name.ilike(queue_name)).first()  # type: ignore
-    if queue:
-        queue.mu_min = None
-        queue.mu_max = None
-        session.commit()
-        await send_message(
-            message.channel,
-            embed_description=f"Queue {queue_name} range cleared",
-            colour=Colour.blue(),
-        )
-    else:
-        await send_message(
-            message.channel,
-            embed_description=f"Queue not found: {queue_name}",
-            colour=Colour.red(),
-        )
-
-
-@bot.command()
-@commands.check(is_admin)
->>>>>>> 4f4869d8
 async def decayplayer(ctx: Context, member: Member, decay_amount_percent: str):
     message = ctx.message
     """
@@ -2323,59 +2293,6 @@
 
 
 @bot.command()
-<<<<<<< HEAD
-=======
-async def listqueueroles(ctx: Context):
-    message = ctx.message
-    if not message.guild:
-        return
-
-    output = "Queues:\n"
-    session = ctx.session
-    queue: Queue
-    for i, queue in enumerate(session.query(Queue).all()):
-        queue_role_names: list[str] = []
-        queue_role: QueueRole
-        for queue_role in (
-                session.query(QueueRole).filter(QueueRole.queue_id == queue.id).all()
-        ):
-            role = message.guild.get_role(queue_role.role_id)
-            if role:
-                queue_role_names.append(role.name)
-            else:
-                queue_role_names.append(str(queue_role.role_id))
-        output += f"**{queue.name}**: {', '.join(queue_role_names)}\n"
-    await send_message(message.channel, embed_description=output, colour=Colour.blue())
-
-
-@bot.command()
-@commands.check(is_admin)
-async def lockqueue(ctx: Context, queue_name: str):
-    message = ctx.message
-    session = ctx.session
-    queue: Queue | None = (
-        session.query(Queue).filter(Queue.name.ilike(queue_name)).first()
-    )
-    if not queue:
-        await send_message(
-            message.channel,
-            embed_description=f"Could not find queue: {queue_name}",
-            colour=Colour.red(),
-        )
-        return
-
-    queue.is_locked = True
-    session.commit()
-
-    await send_message(
-        message.channel,
-        embed_description=f"Queue **{queue.name}** locked",
-        colour=Colour.green(),
-    )
-
-
-@bot.command()
->>>>>>> 4f4869d8
 async def lt(ctx: Context):
     query_url = "http://tribesquery.toocrooked.com/hostQuery.php?server=207.148.13.132:28006&port=28006"
     await ctx.message.channel.send(query_url)
@@ -2404,61 +2321,6 @@
         embed_title="Trueskill",
         colour=Colour.blue(),
     )
-
-
-<<<<<<< HEAD
-=======
-@bot.command(usage="<queue_name> <count>")
-@commands.check(is_admin)
-async def mockqueue(ctx: Context, queue_name: str, count: int):
-    message = ctx.message
-    """
-    Helper test method for adding random players to queues
-
-    This will send PMs to players, create voice channels, etc. so be careful
-    """
-    if message.author.id not in [
-        115204465589616646,
-        347125254050676738,
-        508003755220926464,
-    ]:
-        await send_message(
-            message.channel,
-            embed_description="Only special people can use this command",
-            colour=Colour.red(),
-        )
-        return
-
-    session = ctx.session
-    players_from_last_30_days = (
-        session.query(Player)
-        .join(FinishedGamePlayer, FinishedGamePlayer.player_id == Player.id)
-        .join(FinishedGame, FinishedGame.id == FinishedGamePlayer.finished_game_id)
-        .filter(
-            FinishedGame.finished_at > datetime.now(timezone.utc) - timedelta(days=30),
-        )
-        .order_by(FinishedGame.finished_at.desc())  # type: ignore
-        .all()
-    )
-    queue = session.query(Queue).filter(Queue.name.ilike(queue_name)).first()  # type: ignore
-    # This throws an error if people haven't played in 30 days
-    for player in numpy.random.choice(
-            players_from_last_30_days, size=int(count), replace=False
-    ):
-        if isinstance(message.channel, TextChannel) and message.guild:
-            add_player_queue.put(
-                AddPlayerQueueMessage(
-                    player.id,
-                    player.name,
-                    [queue.id],
-                    False,
-                    message.channel,
-                    message.guild,
-                )
-            )
-            player.last_activity_at = datetime.now(timezone.utc)
-            session.add(player)
-            session.commit()
 
 async def _movegameplayers (game_id: str, ctx: Context = None, guild: Guild = None):
     if ctx:
@@ -2548,13 +2410,11 @@
     else:
         await _movegameplayers(game_id, ctx)
         await send_message(
-        message.channel,
-        embed_description=f"Players moved to voice channels for game {game_id}",
-        colour=Colour.green()
-    )
-
-
->>>>>>> 4f4869d8
+            message.channel,
+            embed_description=f"Players moved to voice channels for game {game_id}",
+            colour=Colour.green()
+    )
+
 @bot.command()
 async def notify(ctx: Context, queue_name_or_index: Union[int, str], size: int):
     message = ctx.message
@@ -2941,8 +2801,6 @@
     )
 
 
-<<<<<<< HEAD
-=======
 @bot.command(usage="<true|false>")
 async def setmoveenabled(ctx: Context, enabled_option: bool = True):
     session = ctx.session
@@ -2972,123 +2830,7 @@
             colour=Colour.blue()
         )
 
-
-@bot.command(usage="<queue_name> <ordinal>")
-@commands.check(is_admin)
-async def setqueueordinal(ctx: Context, queue_name: str, ordinal: int):
-    message = ctx.message
-    session = ctx.session
-    queue: Queue = session.query(Queue).filter(Queue.name.ilike(queue_name)).first()  # type: ignore
-    if queue:
-        queue.ordinal = ordinal
-        session.commit()
-        session.close()
-        await send_message(
-            message.channel,
-            embed_description=f"Queue {queue_name} ordinal set to {ordinal}",
-            colour=Colour.blue(),
-        )
-    else:
-        session.close()
-        await send_message(
-            message.channel,
-            embed_description=f"Queue not found: {queue_name}",
-            colour=Colour.red(),
-        )
-
-
-@bot.command(usage="<queue_name> <min> <max>")
-@commands.check(is_admin)
-async def setqueuerange(ctx: Context, queue_name: str, min: float, max: float):
-    message = ctx.message
-    session = ctx.session
-    queue: Queue = session.query(Queue).filter(Queue.name.ilike(queue_name)).first()  # type: ignore
-    if queue:
-        queue.mu_min = min
-        queue.mu_max = max
-        session.commit()
-        await send_message(
-            message.channel,
-            embed_description=f"Queue {queue_name} range set to [{min}, {max}]",
-            colour=Colour.blue(),
-        )
-    else:
-        await send_message(
-            message.channel,
-            embed_description=f"Queue not found: {queue_name}",
-            colour=Colour.red(),
-        )
-
-
-@bot.command()
-@commands.check(is_admin)
-async def setqueuerated(ctx: Context, queue_name: str):
-    message = ctx.message
-    session = ctx.session
-    queue: Queue = session.query(Queue).filter(Queue.name.ilike(queue_name)).first()  # type: ignore
-    if queue:
-        queue.is_rated = True
-        await send_message(
-            message.channel,
-            embed_description=f"Queue {queue_name} is now rated",
-            colour=Colour.blue(),
-        )
-    else:
-        await send_message(
-            message.channel,
-            embed_description=f"Queue not found: {queue_name}",
-            colour=Colour.red(),
-        )
-    session.commit()
-
-
-@bot.command()
-@commands.check(is_admin)
-async def setqueueunrated(ctx: Context, queue_name: str):
-    message = ctx.message
-    session = ctx.session
-    queue: Queue = session.query(Queue).filter(Queue.name.ilike(queue_name)).first()  # type: ignore
-    if queue:
-        queue.is_rated = False
-        await send_message(
-            message.channel,
-            embed_description=f"Queue {queue_name} is now unrated",
-            colour=Colour.blue(),
-        )
-    else:
-        await send_message(
-            message.channel,
-            embed_description=f"Queue not found: {queue_name}",
-            colour=Colour.red(),
-        )
-    session.commit()
-    session.close()
-
-
-@bot.command()
-@commands.check(is_admin)
-async def setqueuesweaty(ctx: Context, queue_name: str):
-    message = ctx.message
-    session = ctx.session
-    queue: Queue = session.query(Queue).filter(Queue.name.ilike(queue_name)).first()  # type: ignore
-    if queue:
-        queue.is_sweaty = True
-        await send_message(
-            message.channel,
-            embed_description=f"Queue {queue_name} is now sweaty",
-            colour=Colour.blue(),
-        )
-    else:
-        await send_message(
-            message.channel,
-            embed_description=f"Queue not found: {queue_name}",
-            colour=Colour.red(),
-        )
-    session.commit()
-    session.close()
-
-
->>>>>>> 4f4869d8
+        
 @bot.command()
 @commands.check(is_admin)
 async def setsigma(ctx: Context, member: Member, sigma: float):
