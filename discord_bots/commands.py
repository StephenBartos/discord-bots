--- conflicted
+++ resolved
@@ -4001,8 +4001,7 @@
 @bot.command()
 async def stats(ctx: Context):
     player_id = ctx.message.author.id
-<<<<<<< HEAD
-    session = Session()
+    session = ctx.session
     player: Player = session.query(Player).filter(Player.id == player_id).first()
 
     if not player.stats_enabled and ctx.message.guild:
@@ -4014,9 +4013,6 @@
         )
         return
 
-=======
-    session = ctx.session
->>>>>>> a36e6bb8
     fgps = (
         session.query(FinishedGamePlayer)
         .filter(FinishedGamePlayer.player_id == player_id)
