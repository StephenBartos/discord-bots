--- conflicted
+++ resolved
@@ -1809,231 +1809,6 @@
             # )
 
 
-@bot.command()
-<<<<<<< HEAD
-=======
-@commands.check(is_admin)
-async def showsigma(ctx: Context, member: Member):
-    """
-    Returns the player's base sigma
-    """
-    session = ctx.session
-    player: Player = session.query(Player).filter(Player.id == member.id).first()
-    output = embed_title = (
-        f"**{member.name}'s** sigma: **{round(player.rated_trueskill_sigma, 4)}**"
-    )
-    await send_message(
-        channel=ctx.message.channel,
-        embed_description=output,
-        # embed_title=f"{member.name} sigma:",
-        colour=Colour.blue(),
-    )
-
-
-@bot.command()
-@commands.check(is_admin)
-async def showtrueskillnormdist(ctx: Context, queue_name: str):
-    """
-    Print the normal distribution of the trueskill in a given queue.
-
-    Useful for setting queue mu ranges
-    """
-    session = ctx.session
-    queue = session.query(Queue).filter(Queue.name.ilike(queue_name)).first()  # type: ignore
-    if not queue:
-        await send_message(
-            channel=ctx.message.channel,
-            embed_description=f"Could not find queue: **{queue_name}**",
-            colour=Colour.red(),
-        )
-        return
-
-    trueskill_mus = []
-    if queue.category_id:
-        player_category_trueskills: List[PlayerCategoryTrueskill] = (
-            session.query(PlayerCategoryTrueskill)
-            .filter(
-                PlayerCategoryTrueskill.category_id == queue.category_id,
-            )
-            .all()
-        )
-        trueskill_mus = [pct.mu for pct in player_category_trueskills]
-    else:
-        players = session.query(Player).filter(Player.finished_game_players.any()).all()
-        trueskill_mus = [p.rated_trueskill_mu for p in players]
-
-    std_dev = std(trueskill_mus)
-    average = mean(trueskill_mus)
-    output = []
-    output.append(f"**Data points**: {len(trueskill_mus)}")
-    output.append(f"**Mean**: {round(average, 2)}")
-    output.append(f"**Stddev**: {round(std_dev, 2)}\n")
-    output.append(f"**2%** (+2σ): {round(average + 2 * std_dev, 2)}")
-    output.append(f"**7%** (+1.5σ): {round(average + 1.5 * std_dev, 2)}")
-    output.append(f"**16%** (+1σ): {round(average + 1 * std_dev, 2)}")
-    output.append(f"**31%** (+0.5σ): {round(average + 0.5 * std_dev, 2)}")
-    output.append(f"**50%** (0σ): {round(average, 2)}")
-    output.append(f"**69%** (-0.5σ): {round(average - 0.5 * std_dev, 2)}")
-    output.append(f"**84%** (-1σ): {round(average - 1 * std_dev, 2)}")
-    output.append(f"**93%** (-1.5σ): {round(average - 1.5 * std_dev, 2)}")
-    output.append(f"**98%** (+2σ): {round(average - 2 * std_dev, 2)}")
-
-    await send_message(
-        channel=ctx.message.channel,
-        embed_description="\n".join(output),
-        colour=Colour.blue(),
-    )
-
-
-@bot.command()
-async def status(ctx: Context, *args):
-    assert ctx.guild
-    session: sqlalchemy.orm.Session
-    with Session() as session:
-        queue_indices: list[int] = []
-        queue_names: list[str] = []
-        all_rotations: list[Rotation] = []  # TODO: use sets
-        if len(args) == 0:
-            all_rotations = (
-                session.query(Rotation).order_by(Rotation.created_at.asc()).all()
-            )
-        else:
-            # get the rotation associated to the specified queue
-            all_rotations = []
-            for arg in args:
-                # TODO: avoid looping so you only need one query
-                try:
-                    queue_index = int(arg)
-                    arg_rotation = (
-                        session.query(Rotation)
-                        .join(Queue)
-                        .filter(Queue.ordinal == queue_index)
-                        .first()
-                    )
-                    if arg_rotation:
-                        queue_indices.append(queue_index)
-                        if arg_rotation not in all_rotations:
-                            all_rotations.append(arg_rotation)
-                except ValueError:
-                    arg_rotation = (
-                        session.query(Rotation)
-                        .join(Queue)
-                        .filter(Queue.name.ilike(arg))
-                        .first()
-                    )
-                    if arg_rotation:
-                        queue_names.append(arg)
-                        if arg_rotation not in all_rotations:
-                            all_rotations.append(arg_rotation)
-                except IndexError:
-                    pass
-
-        if not all_rotations:
-            await ctx.channel.send("No Rotations")
-            return
-
-        embed = Embed(title="Queues", color=Colour.blue())
-        ipg_embeds: list[Embed] = []
-        rotation_queues: list[Queue] | None
-        for rotation in all_rotations:
-            conditions = [Queue.rotation_id == rotation.id]
-            if queue_indices:
-                conditions.append(Queue.ordinal.in_(queue_indices))
-            if queue_names:
-                conditions.append(Queue.name.in_(queue_names))
-            rotation_queues = (
-                session.query(Queue)
-                .filter(*conditions)
-                .order_by(Queue.ordinal.asc())
-                .all()
-            )
-            if not rotation_queues:
-                continue
-
-            games_by_queue: dict[str, list[InProgressGame]] = defaultdict(list)
-            for game in session.query(InProgressGame).filter(
-                InProgressGame.is_finished == False
-            ):
-                if game.queue_id:
-                    games_by_queue[game.queue_id].append(game)
-
-            next_rotation_map: RotationMap | None = (
-                session.query(RotationMap)
-                .filter(RotationMap.rotation_id == rotation.id)
-                .filter(RotationMap.is_next == True)
-                .first()
-            )
-            if not next_rotation_map:
-                continue
-            next_map: Map | None = (
-                session.query(Map)
-                .join(RotationMap, RotationMap.map_id == Map.id)
-                .filter(next_rotation_map.map_id == Map.id)
-                .first()
-            )
-            next_map_str = f"{next_map.full_name} ({next_map.short_name})"
-            if config.ENABLE_RAFFLE:
-                has_raffle_reward = next_rotation_map.raffle_ticket_reward > 0
-                raffle_reward = (
-                    next_rotation_map.raffle_ticket_reward
-                    if has_raffle_reward
-                    else config.DEFAULT_RAFFLE_VALUE
-                )
-                next_map_str += f" ({raffle_reward} tickets)"
-            embed.add_field(
-                name=f"",
-                # value="─"*10,
-                value=f"```asciidoc\n* {rotation.name}```",
-                inline=False,
-            )
-            embed.add_field(
-                name=f"🗺️ Next Map",
-                value=next_map_str,
-                inline=False,
-            )
-
-            rotation_queues_len = len(rotation_queues)
-            for i, queue in enumerate(rotation_queues):
-                if queue.is_locked:
-                    continue
-                players_in_queue: list[Player] = (
-                    session.query(Player)
-                    .join(QueuePlayer)
-                    .filter(QueuePlayer.queue_id == queue.id)
-                    .all()
-                )
-                queue_title_str = f"(**{queue.ordinal}**) {queue.name} [{len(players_in_queue)}/{queue.size}]"
-                player_display_names: list[str] = (
-                    [player.name for player in players_in_queue]
-                    if players_in_queue
-                    else []
-                )
-                newline = "\n"  # Escape sequence (backslash) not allowed in expression portion of f-string prior to Python 3.12
-                embed.add_field(
-                    name=queue_title_str,
-                    value=(
-                        "> \n** **"  # weird hack to create an empty quote
-                        if not player_display_names
-                        else f">>> {newline.join(player_display_names)}"
-                    ),
-                    inline=True,
-                )
-                if i == rotation_queues_len - 1 and i >= 5 and i % 3 == 2:
-                    # embeds are allowed 3 "columns" per "row"
-                    # to line everything up nicely when there's >= 5 queues and only one "column" slot left, we add a blank
-                    embed.add_field(name="", value="", inline=True)
-                if queue.id in games_by_queue:
-                    game: InProgressGame
-                    for game in games_by_queue[queue.id]:
-                        ipg_embed = await create_in_progress_game_embed(
-                            session, game, ctx.guild
-                        )
-                        ipg_embeds.append(ipg_embed)
-        await ctx.channel.send(
-            embeds=[embed] + ipg_embeds,
-        )
-
-
 @bot.tree.command(
     name="mapstats",
     description="For a given category, privately displays your winrate per map",
@@ -2244,267 +2019,6 @@
     )  # why are ties counted as half a win?
 
 
-@bot.tree.command(
-    name="stats", description="Privately displays your TrueSkill statistics"
-)
-@discord.app_commands.rename(category_name="category")
-@discord.app_commands.describe(category_name="Name of the category")
-async def stats(interaction: Interaction, category_name: Optional[str] = None):
-    """
-    Replies to the user with their TrueSkill statistics. Can be used both inside and out of a Guild
-    """
-    session: sqlalchemy.orm.Session
-    with Session() as session:
-        player: Player | None = (
-            session.query(Player).filter(Player.id == interaction.user.id).first()
-        )
-        if not player:
-            # Edge case where user has no record in the Players table
-            await interaction.response.send_message(
-                "You have not played any games", ephemeral=True
-            )
-            return
-        if not player.stats_enabled:
-            await interaction.response.send_message(
-                "You have disabled `/stats`",
-                ephemeral=True,
-            )
-            return
-
-        fgps: List[FinishedGamePlayer] | None = (
-            session.query(FinishedGamePlayer)
-            .filter(FinishedGamePlayer.player_id == player.id)
-            .all()
-        )
-        if not fgps:
-            await interaction.response.send_message(
-                "You have not played any games",
-                ephemeral=True,
-            )
-            return
-
-        finished_game_ids: List[str] | None = [fgp.finished_game_id for fgp in fgps]
-        fgs: List[FinishedGame] | None = (
-            session.query(FinishedGame)
-            .filter(FinishedGame.id.in_(finished_game_ids))
-            .all()
-        )
-        if not fgs:
-            await interaction.response.send_message(
-                "You have not played any games",
-                ephemeral=True,
-            )
-            session.close()
-            return
-
-        fgps_by_finished_game_id: dict[str, FinishedGamePlayer] = {
-            fgp.finished_game_id: fgp for fgp in fgps
-        }
-
-        players: list[Player] = session.query(Player).all()
-
-        default_rating = Rating()
-        # Filter players that haven't played a game
-        players = list(
-            filter(
-                lambda x: (
-                    x.rated_trueskill_mu != default_rating.mu
-                    and x.rated_trueskill_sigma != default_rating.sigma
-                )
-                and (
-                    x.rated_trueskill_mu != config.DEFAULT_TRUESKILL_MU
-                    and x.rated_trueskill_sigma != config.DEFAULT_TRUESKILL_SIGMA
-                ),
-                players,
-            )
-        )
-        trueskills = list(
-            sorted(
-                [
-                    round(p.rated_trueskill_mu - 3 * p.rated_trueskill_sigma, 2)
-                    for p in players
-                ]
-            )
-        )
-        trueskill_index = bisect(
-            trueskills,
-            round(player.rated_trueskill_mu - 3 * player.rated_trueskill_sigma, 2),
-        )
-        trueskill_ratio = (len(trueskills) - trueskill_index) / (len(trueskills) or 1)
-        if trueskill_ratio <= 0.05:
-            trueskill_pct = "Top 5%"
-        elif trueskill_ratio <= 0.10:
-            trueskill_pct = "Top 10%"
-        elif trueskill_ratio <= 0.25:
-            trueskill_pct = "Top 25%"
-        elif trueskill_ratio <= 0.50:
-            trueskill_pct = "Top 50%"
-        elif trueskill_ratio <= 0.75:
-            trueskill_pct = "Top 75%"
-        else:
-            trueskill_pct = "Top 100%"
-
-        # all of this below can probably be done more gracefull with a pandas dataframe
-        def wins_losses_ties_last_ndays(
-            finished_games: List[FinishedGame], n: int = -1
-        ) -> tuple[list[FinishedGame], list[FinishedGame], list[FinishedGame]]:
-            if n == -1:
-                # all finished games
-                last_nfgs = finished_games
-            else:
-                # last n
-                last_nfgs = [
-                    fg
-                    for fg in finished_games
-                    if fg.finished_at.replace(tzinfo=timezone.utc)
-                    > datetime.now(timezone.utc) - timedelta(days=n)
-                ]
-            wins = [
-                fg
-                for fg in last_nfgs
-                if fg.winning_team == fgps_by_finished_game_id[fg.id].team
-            ]
-            losses = [
-                fg
-                for fg in last_nfgs
-                if fg.winning_team != fgps_by_finished_game_id[fg.id].team
-                and fg.winning_team != -1
-            ]
-            ties = [fg for fg in last_nfgs if fg.winning_team == -1]
-            return wins, losses, ties
-
-        def get_table_col(games: List[FinishedGame]):
-            cols = []
-            for num_days in [7, 30, 90, 365, -1]:
-                wins, losses, ties = wins_losses_ties_last_ndays(games, num_days)
-                num_wins, num_losses, num_ties = len(wins), len(losses), len(ties)
-                winrate = round(win_rate(num_wins, num_losses, num_ties), 1)
-                col = [
-                    "Total" if num_days == -1 else f"{num_days}D",
-                    len(wins),
-                    len(losses),
-                    len(ties),
-                    num_wins + num_losses + num_ties,
-                    f"{winrate}%",
-                ]
-                cols.append(col)
-            return cols
-
-        embeds: list[Embed] = []
-        trueskill_url = (
-            "https://www.microsoft.com/en-us/research/project/trueskill-ranking-system/"
-        )
-        footer_text = "{}\n{}\n{}".format(
-            f"Rating = {MU_LOWER_UNICODE} - 3*{SIGMA_LOWER_UNICODE}",
-            f"{MU_LOWER_UNICODE} (mu) = your average Rating",
-            f"{SIGMA_LOWER_UNICODE} (sigma) = the uncertainity of your Rating",
-        )
-        cols = []
-        conditions = []
-        conditions.append(PlayerCategoryTrueskill.player_id == player.id)
-        if category_name:
-            conditions.append(Category.name == category_name)
-        player_category_trueskills: list[PlayerCategoryTrueskill] | None = (
-            session.query(PlayerCategoryTrueskill)
-            .join(Category)
-            .filter(*conditions)
-            .order_by(Category.name)
-            .all()
-        )
-        # assume that if a guild uses categories, they will use them exclusively, i.e., no mixing categorized and uncategorized queues
-        if player_category_trueskills:
-            num_pct = len(player_category_trueskills)
-            for i, pct in enumerate(player_category_trueskills):
-                category: Category | None = (
-                    session.query(Category)
-                    .filter(Category.id == pct.category_id)
-                    .first()
-                )
-                if not category:
-                    # should never happen
-                    _log.error(
-                        f"No Category found for player_category_trueskill with id {pct.id}"
-                    )
-                    await interaction.response.send_message(
-                        embed=Embed(description="Could not find your stats")
-                    )
-                    return
-                title = f"Stats for {category.name}"
-                description = ""
-                if category.is_rated and config.SHOW_TRUESKILL:
-                    description = f"Rating: {round(pct.rank, 1)}"
-                    description += f"\n{MU_LOWER_UNICODE}: {round(pct.mu, 1)}"
-                    description += f"\n{SIGMA_LOWER_UNICODE}: {round(pct.sigma, 1)}"
-                else:
-                    description = f"Rating: {trueskill_pct}"
-
-                category_games = [
-                    game
-                    for game in fgs
-                    if game.category_name and category.name == game.category_name
-                ]
-                cols = get_table_col(category_games)
-                table = table2ascii(
-                    header=["Last", "W", "L", "T", "Total", "WR"],
-                    body=cols,
-                    first_col_heading=True,
-                    style=PresetStyle.plain,
-                    alignments=[
-                        Alignment.LEFT,
-                        Alignment.DECIMAL,
-                        Alignment.DECIMAL,
-                        Alignment.DECIMAL,
-                        Alignment.DECIMAL,
-                        Alignment.RIGHT,
-                    ],
-                )
-                description += code_block(table)
-                embed = Embed(title=title, description=description)
-                if i == (num_pct - 1):
-                    description += f"\n{trueskill_url}"
-                    embed.set_footer(text=footer_text)
-                embeds.append(embed)
-        if not player_category_trueskills:
-            # no categories defined, display their global trueskill stats
-            description = ""
-            if config.SHOW_TRUESKILL:
-                description = f"Rating: {round(player.rated_trueskill_mu - 3 * player.rated_trueskill_sigma, 2)}"
-                description += (
-                    f"\n{MU_LOWER_UNICODE}: {round(player.rated_trueskill_mu, 1)}"
-                )
-                description += (
-                    f"\n{SIGMA_LOWER_UNICODE}: {round(player.rated_trueskill_sigma, 1)}"
-                )
-            else:
-                description = f"Rating: {trueskill_pct}"
-            cols = get_table_col(fgs)
-            table = table2ascii(
-                header=["Period", "Wins", "Losses", "Ties", "Total", "Win %"],
-                body=cols,
-                first_col_heading=True,
-                style=PresetStyle.plain,
-                alignments=[
-                    Alignment.LEFT,
-                    Alignment.DECIMAL,
-                    Alignment.DECIMAL,
-                    Alignment.DECIMAL,
-                    Alignment.DECIMAL,
-                    Alignment.DECIMAL,
-                ],
-            )
-            description += code_block(table)
-            embed = Embed(
-                title="Overall Stats",
-                description=description,
-            )
-            embed.set_footer(text=footer_text)
-            embeds.append(embed)
-        try:
-            await interaction.response.send_message(embeds=embeds, ephemeral=True)
-        except Exception:
-            _log.exception(f"Caught exception trying to send stats message")
-
-
 @stats.autocomplete("category_name")
 @mapstats.autocomplete("category_name")
 async def category_name_autocomplete_with_user_id(
@@ -2588,7 +2102,6 @@
 
 
 @bot.command()
->>>>>>> 56edfc0d
 async def streams(ctx: Context):
     if not twitch:
         await send_message(
