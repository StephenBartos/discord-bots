import heapq
import os
from collections import defaultdict
from datetime import datetime, timedelta, timezone
from glob import glob
from itertools import combinations
from math import floor
from os import remove
from random import randint, random, shuffle
from shutil import copyfile
from typing import Union

import numpy
from discord import Colour, DMChannel, Embed, GroupChannel, Message, TextChannel
from discord.ext import commands
from discord.ext.commands.context import Context
from discord.guild import Guild
from discord.member import Member
from discord.utils import escape_markdown
from dotenv import load_dotenv
from sqlalchemy.exc import IntegrityError
from trueskill import Rating, rate

from .bot import COMMAND_PREFIX, bot
from .models import (
    DB_NAME,
    AdminRole,
    CurrentMap,
    CustomCommand,
    FinishedGame,
    FinishedGamePlayer,
    InProgressGame,
    InProgressGameChannel,
    InProgressGamePlayer,
    MapVote,
    Player,
    PlayerDecay,
    Queue,
    QueueNotification,
    QueuePlayer,
    QueueRole,
    QueueWaitlist,
    QueueWaitlistPlayer,
    RotationMap,
    Session,
    SkipMapVote,
    VoteableMap,
    VotePassedWaitlist,
    VotePassedWaitlistPlayer,
)
from .names import generate_be_name, generate_ds_name
from .queues import AddPlayerQueueMessage, add_player_queue
from .utils import (
    mean,
    pretty_format_team,
    short_uuid,
    update_current_map_to_next_map_in_rotation,
    win_probability,
)

load_dotenv()

AFK_TIME_MINUTES: int = 45
DEBUG: bool = bool(os.getenv("DEBUG")) or False
MAP_ROTATION_MINUTES: int = 60
# The number of votes needed to succeed a map skip / replacement
MAP_VOTE_THRESHOLD: int = 7
RE_ADD_DELAY: int = 30


def debug_print(*args):
    global DEBUG
    if DEBUG:
        print(args)


def get_even_teams(
    player_ids: list[int], team_size: int, is_rated: bool
) -> tuple[list[Player], float]:
    """
    TODO: Tests
    TODO: Re-use get_n_teams function

    Try to figure out even teams, the first half of the returning list is
    the first team, the second half is the second team.

    :returns: list of players and win probability for the first team
    """
    session = Session()
    shuffle(player_ids)
    players: list[Player] = session.query(Player).filter(Player.id.in_(player_ids)).all()
    best_win_prob_so_far: float = 0.0
    best_teams_so_far: list[Player] = []

    # We only take half the combinations because they end up repeating. i.e.
    # [1,2] vs [3,4] is the same as [3,4] vs [1,2]
    all_combinations = list(combinations(players, team_size))
    for team0 in all_combinations[: len(all_combinations) // 2]:
        team1 = [p for p in players if p not in team0]
        if is_rated:
            team0_ratings = list(
                map(
                    lambda x: Rating(x.rated_trueskill_mu, x.rated_trueskill_sigma),
                    team0,
                )
            )
            team1_ratings = list(
                map(
                    lambda x: Rating(x.rated_trueskill_mu, x.rated_trueskill_sigma),
                    team1,
                )
            )
        else:
            team0_ratings = list(
                map(
                    lambda x: Rating(x.unrated_trueskill_mu, x.unrated_trueskill_sigma),
                    team0,
                )
            )
            team1_ratings = list(
                map(
                    lambda x: Rating(x.unrated_trueskill_mu, x.unrated_trueskill_sigma),
                    team1,
                )
            )

        win_prob = win_probability(team0_ratings, team1_ratings)
        current_team_evenness = abs(0.50 - win_prob)
        best_team_evenness_so_far = abs(0.50 - best_win_prob_so_far)
        if current_team_evenness < best_team_evenness_so_far:
            best_win_prob_so_far = win_prob
            best_teams_so_far = list(team0[:]) + list(team1[:])

    return best_teams_so_far, best_win_prob_so_far


# Return n of the most even or least even teams
# For best teams, use direction = 1, for worst teams use direction = -1
def get_n_teams(
    players: list[Player],
    team_size: int,
    is_rated: bool,
    n: int,
    direction: int = 1,
) -> list[tuple[list[Player], float]]:
    teams: list[tuple[float, list[Player]]] = []

    # We only take half the combinations because they end up repeating. i.e.
    # [1,2] vs [3,4] is the same as [3,4] vs [1,2]
    all_combinations = list(combinations(players, team_size))
    for team0 in all_combinations[: len(all_combinations) // 2]:
        team1 = [p for p in players if p not in team0]
        if is_rated:
            team0_ratings = list(
                map(
                    lambda x: Rating(x.rated_trueskill_mu, x.rated_trueskill_sigma),
                    team0,
                )
            )
            team1_ratings = list(
                map(
                    lambda x: Rating(x.rated_trueskill_mu, x.rated_trueskill_sigma),
                    team1,
                )
            )
        else:
            team0_ratings = list(
                map(
                    lambda x: Rating(x.unrated_trueskill_mu, x.unrated_trueskill_sigma),
                    team0,
                )
            )
            team1_ratings = list(
                map(
                    lambda x: Rating(x.unrated_trueskill_mu, x.unrated_trueskill_sigma),
                    team1,
                )
            )

        win_prob = win_probability(team0_ratings, team1_ratings)
        current_team_evenness = abs(0.50 - win_prob)
        heapq.heappush(
            teams, (direction * current_team_evenness, list(team0[:]) + list(team1[:]))
        )

    teams_out = []
    for _ in range(n):
        teams_out.append(heapq.heappop(teams))

    return teams_out


def get_n_best_teams(
    players: list[Player], team_size: int, is_rated: bool, n: int
) -> list[tuple[list[Player], float]]:
    return get_n_teams(players, team_size, is_rated, n, 1)


def get_n_worst_teams(
    players: list[Player], team_size: int, is_rated: bool, n: int
) -> list[tuple[list[Player], float]]:
    return get_n_teams(players, team_size, is_rated, n, -1)


# Return n of the most even or least even teams
# For best teams, use direction = 1, for worst teams use direction = -1
def get_n_finished_game_teams(
    fgps: list[FinishedGamePlayer],
    team_size: int,
    is_rated: bool,
    n: int,
    direction: int = 1,
) -> list[tuple[list[FinishedGamePlayer], float]]:
    teams: list[tuple[float, list[FinishedGamePlayer]]] = []

    # We only take half the combinations because they end up repeating. i.e.
    # [1,2] vs [3,4] is the same as [3,4] vs [1,2]
    all_combinations = list(combinations(fgps, team_size))
    for team0 in all_combinations[: len(all_combinations) // 2]:
        team1 = [p for p in fgps if p not in team0]
        if is_rated:
            team0_ratings = list(
                map(
                    lambda x: Rating(
                        x.rated_trueskill_mu_before, x.rated_trueskill_sigma_before
                    ),
                    team0,
                )
            )
            team1_ratings = list(
                map(
                    lambda x: Rating(
                        x.rated_trueskill_mu_before, x.rated_trueskill_sigma_before
                    ),
                    team1,
                )
            )
        else:
            team0_ratings = list(
                map(
                    lambda x: Rating(
                        x.unrated_trueskill_mu_before, x.unrated_trueskill_sigma_before
                    ),
                    team0,
                )
            )
            team1_ratings = list(
                map(
                    lambda x: Rating(
                        x.unrated_trueskill_mu_before, x.unrated_trueskill_sigma_before
                    ),
                    team1,
                )
            )

        win_prob = win_probability(team0_ratings, team1_ratings)
        current_team_evenness = abs(0.50 - win_prob)
        heapq.heappush(
            teams, (direction * current_team_evenness, list(team0[:]) + list(team1[:]))
        )

    teams_out = []
    for _ in range(n):
        teams_out.append(heapq.heappop(teams))

    return teams_out


def get_n_best_finished_game_teams(
    fgps: list[FinishedGamePlayer], team_size: int, is_rated: bool, n: int
) -> list[tuple[list[FinishedGamePlayer], float]]:
    return get_n_finished_game_teams(fgps, team_size, is_rated, n, 1)


def get_n_worst_finished_game_teams(
    fgps: list[FinishedGamePlayer], team_size: int, is_rated: bool, n: int
) -> list[tuple[list[FinishedGamePlayer], float]]:
    return get_n_finished_game_teams(fgps, team_size, is_rated, n, -1)


async def add_player_to_queue(
    queue_id: str,
    player_id: int,
    channel: TextChannel | DMChannel | GroupChannel,
    guild: Guild,
) -> tuple[bool, bool]:
    """
    Helper function to add player to a queue and pop if needed.

    TODO: Remove this function, it's only called in one place so just inline it

    :returns: A tuple of booleans - the first represents whether the player was
    added to the queue, the second represents whether the queue popped as a
    result.
    """
    session = Session()
    queue_roles = session.query(QueueRole).filter(QueueRole.queue_id == queue_id).all()

    # Zero queue roles means no role restrictions
    if len(queue_roles) > 0:
        member = guild.get_member(player_id)
        if not member:
            return False, False
        queue_role_ids = set(map(lambda x: x.role_id, queue_roles))
        player_role_ids = set(map(lambda x: x.id, member.roles))
        has_role = len(queue_role_ids.intersection(player_role_ids)) > 0
        if not has_role:
            return False, False

    if is_in_game(player_id):
        return False, False

    session.add(
        QueuePlayer(
            queue_id=queue_id,
            player_id=player_id,
            channel_id=channel.id,
        )
    )
    try:
        session.commit()
    except IntegrityError:
        session.rollback()
        session.close()
        return False, False

    queue: Queue = session.query(Queue).filter(Queue.id == queue_id).first()
    queue_players: list[QueuePlayer] = (
        session.query(QueuePlayer).filter(QueuePlayer.queue_id == queue_id).all()
    )
    if len(queue_players) == queue.size:  # Pop!
        player_ids: list[int] = list(map(lambda x: x.player_id, queue_players))
        if len(player_ids) == 1:
            # Useful for debugging, no real world application
            players = session.query(Player).filter(Player.id == player_ids[0]).all()
            win_prob = 0
        else:
            players, win_prob = get_even_teams(
                player_ids, len(player_ids) // 2, is_rated=queue.is_rated
            )
        if queue.is_rated:
            average_trueskill = mean(list(map(lambda x: x.rated_trueskill_mu, players)))
        else:
            average_trueskill = mean(
                list(map(lambda x: x.unrated_trueskill_mu, players))
            )
        current_map: CurrentMap | None = session.query(CurrentMap).first()
        game = InProgressGame(
            average_trueskill=average_trueskill,
            map_full_name=current_map.full_name if current_map else "",
            map_short_name=current_map.short_name if current_map else "",
            queue_id=queue.id,
            team0_name=generate_be_name(),
            team1_name=generate_ds_name(),
            win_probability=win_prob,
        )
        session.add(game)

        team0_players = players[: len(players) // 2]
        team1_players = players[len(players) // 2 :]

        short_game_id = short_uuid(game.id)
        message_content = f"Game '{queue.name}' ({short_game_id}) has begun!"
        message_embed = f"**Map: {game.map_full_name} ({game.map_short_name})**\n"
        message_embed += pretty_format_team(game.team0_name, win_prob, team0_players)
        message_embed += pretty_format_team(
            game.team1_name, 1 - win_prob, team1_players
        )

        for player in team0_players:
            member: Member | None = guild.get_member(player.id)
            if member:
                try:
                    await member.send(
                        content=message_content,
                        embed=Embed(
                            description=f"{message_embed}",
                            colour=Colour.blue(),
                        ),
                    )
                except Exception:
                    pass

            game_player = InProgressGamePlayer(
                in_progress_game_id=game.id,
                player_id=player.id,
                team=0,
            )
            session.add(game_player)

        for player in team1_players:
            member: Member | None = guild.get_member(player.id)
            if member:
                try:
                    await member.send(
                        content=message_content,
                        embed=Embed(
                            description=f"{message_embed}",
                            colour=Colour.blue(),
                        ),
                    )
                except Exception:
                    pass

            game_player = InProgressGamePlayer(
                in_progress_game_id=game.id,
                player_id=player.id,
                team=1,
            )
            session.add(game_player)

        await send_message(
            channel,
            content=message_content,
            embed_description=message_embed,
            colour=Colour.blue(),
        )

        categories = {category.id: category for category in guild.categories}
        tribes_voice_category = categories[TRIBES_VOICE_CATEGORY_CHANNEL_ID]

        be_channel = await guild.create_voice_channel(
            f"{game.team0_name}", category=tribes_voice_category, bitrate=128000
        )
        ds_channel = await guild.create_voice_channel(
            f"{game.team1_name}", category=tribes_voice_category, bitrate=128000
        )
        session.add(
            InProgressGameChannel(in_progress_game_id=game.id, channel_id=be_channel.id)
        )
        session.add(
            InProgressGameChannel(in_progress_game_id=game.id, channel_id=ds_channel.id)
        )

        session.query(QueuePlayer).filter(
            QueuePlayer.player_id.in_(player_ids)  # type: ignore
        ).delete()
        session.query(MapVote).delete()
        session.query(SkipMapVote).delete()
        session.commit()
        if not queue.is_isolated:
            update_current_map_to_next_map_in_rotation()
        return True, True

    queue_notifications: list[QueueNotification] = (
        session.query(QueueNotification)
        .filter(
            QueueNotification.queue_id == queue_id,
            QueueNotification.size == len(queue_players),
        )
        .all()
    )
    for queue_notification in queue_notifications:
        member: Member | None = guild.get_member(queue_notification.player_id)
        if member:
            try:
                await member.send(
                    embed=Embed(
                        description=f"'{queue.name}' is at {queue_notification.size} players!",
                        colour=Colour.blue(),
                    )
                )
            except Exception:
                pass
        session.delete(queue_notification)
    session.commit()
    session.close()

    return True, False


async def send_message(
    channel: (DMChannel | GroupChannel | TextChannel),
    content: str = None,
    embed_description: str = None,
    colour: Colour = None,
    embed_content: bool = True,
):
    """
    :colour: red = fail, green = success, blue = informational
    """
    if content:
        if embed_content:
            content = f"`{content}`"
    embed = None
    if embed_description:
        embed = Embed(description=embed_description)
        if colour:
            embed.colour = colour
    try:
        await channel.send(content=content, embed=embed)
    except Exception as e:
        print("[send_message] exception:", e)


async def is_admin(ctx: Context):
    """
    Check to wrap functions that require admin

    https://discordpy.readthedocs.io/en/stable/ext/commands/commands.html#global-checks
    """
    session = Session()
    message: Message = ctx.message
    caller = (
        session.query(Player)
        .filter(Player.id == message.author.id, Player.is_admin == True)
        .first()
    )
    if caller:
        session.close()
        return True

    if not message.guild:
        session.close()
        return False

    member = message.guild.get_member(message.author.id)
    if not member:
        session.close()
        return False

    admin_roles = session.query(AdminRole).all()
    admin_role_ids = map(lambda x: x.role_id, admin_roles)
    member_role_ids = map(lambda x: x.id, member.roles)
    is_admin: bool = len(set(admin_role_ids).intersection(set(member_role_ids))) > 0
    if is_admin:
        session.close()
        return True
    else:
        await send_message(
            message.channel,
            embed_description="You must be an admin to use that command",
            colour=Colour.red(),
        )
        session.close()
        return False


def mock_teams_str(
    team0_players: list[Player],
    team1_players: list[Player],
    is_rated: bool,
) -> str:
    """
    Helper method to debug print teams if these were the players
    """
    output = ""
    if is_rated:
        team0_rating = [
            Rating(p.rated_trueskill_mu, p.rated_trueskill_sigma) for p in team0_players
        ]
        team1_rating = [
            Rating(p.rated_trueskill_mu, p.rated_trueskill_sigma) for p in team1_players
        ]
    else:
        team0_rating = [
            Rating(p.unrated_trueskill_mu, p.unrated_trueskill_sigma)
            for p in team0_players
        ]
        team1_rating = [
            Rating(p.unrated_trueskill_mu, p.unrated_trueskill_sigma)
            for p in team1_players
        ]

    team0_names = ", ".join(sorted([escape_markdown(player.name) for player in team0_players]))
    team1_names = ", ".join(sorted([escape_markdown(player.name) for player in team1_players]))
    team0_win_prob = round(100 * win_probability(team0_rating, team1_rating), 1)
    team1_win_prob = round(100 - team0_win_prob, 1)
    if is_rated:
        team0_mu = round(
            mean([player.rated_trueskill_mu for player in team0_players]), 2
        )
        team1_mu = round(
            mean([player.rated_trueskill_mu for player in team1_players]), 2
        )
        team0_sigma = round(
            mean([player.rated_trueskill_sigma for player in team0_players]),
            2,
        )
        team1_sigma = round(
            mean([player.rated_trueskill_sigma for player in team1_players]),
            2,
        )
    else:
        team0_mu = round(
            mean([player.unrated_trueskill_mu for player in team0_players]), 2
        )
        team1_mu = round(
            mean([player.unrated_trueskill_mu for player in team1_players]), 2
        )
        team0_sigma = round(
            mean([player.unrated_trueskill_sigma for player in team0_players]),
            2,
        )
        team1_sigma = round(
            mean([player.unrated_trueskill_sigma for player in team1_players]),
            2,
        )
    output += f"\n**BE** (**{team0_win_prob}%**, mu: {team0_mu}, sigma: {team0_sigma}): {team0_names}"
    output += f"\n**DS** (**{team1_win_prob}%**, mu: {team1_mu}, sigma: {team1_sigma}): {team1_names}"
    return output


def mock_finished_game_teams_str(
    team0_fg_players: list[FinishedGamePlayer],
    team1_fg_players: list[FinishedGamePlayer],
    is_rated: bool,
) -> str:
    """
    Helper method to debug print teams if these were the players
    """
    output = ""
    session = Session()
    if is_rated:
        team0_rating = [
            Rating(fgp.rated_trueskill_mu_before, fgp.rated_trueskill_sigma_before)
            for fgp in team0_fg_players
        ]
        team1_rating = [
            Rating(fgp.rated_trueskill_mu_before, fgp.rated_trueskill_sigma_before)
            for fgp in team1_fg_players
        ]
    else:
        team0_rating = [
            Rating(fgp.unrated_trueskill_mu_before, fgp.unrated_trueskill_sigma_before)
            for fgp in team0_fg_players
        ]
        team1_rating = [
            Rating(fgp.unrated_trueskill_mu_before, fgp.unrated_trueskill_sigma_before)
            for fgp in team1_fg_players
        ]

    team0_player_ids = set(map(lambda x: x.player_id, team0_fg_players))
    team1_player_ids = set(map(lambda x: x.player_id, team1_fg_players))
    team0_players: list[Player] = session.query(Player).filter(
        Player.id.in_(team0_player_ids)
    )
    team1_players: list[Player] = session.query(Player).filter(
        Player.id.in_(team1_player_ids)
    )
    team0_names = ", ".join(sorted([escape_markdown(player.name) for player in team0_players]))
    team1_names = ", ".join(sorted([escape_markdown(player.name) for player in team1_players]))
    team0_win_prob = round(100 * win_probability(team0_rating, team1_rating), 1)
    team1_win_prob = round(100 - team0_win_prob, 1)
    if is_rated:
        team0_mu = round(
            mean([player.rated_trueskill_mu_before for player in team0_fg_players]), 2
        )
        team1_mu = round(
            mean([player.rated_trueskill_mu_before for player in team1_fg_players]), 2
        )
        team0_sigma = round(
            mean([player.rated_trueskill_sigma_before for player in team0_fg_players]),
            2,
        )
        team1_sigma = round(
            mean([player.rated_trueskill_sigma_before for player in team1_fg_players]),
            2,
        )
    else:
        team0_mu = round(
            mean([player.unrated_trueskill_mu_before for player in team0_fg_players]), 2
        )
        team1_mu = round(
            mean([player.unrated_trueskill_mu_before for player in team1_fg_players]), 2
        )
        team0_sigma = round(
            mean(
                [player.unrated_trueskill_sigma_before for player in team0_fg_players]
            ),
            2,
        )
        team1_sigma = round(
            mean(
                [player.unrated_trueskill_sigma_before for player in team1_fg_players]
            ),
            2,
        )
    output += f"\n**BE** (**{team0_win_prob}%**, mu: {team0_mu}, sigma: {team0_sigma}): {team0_names}"
    output += f"\n**DS** (**{team1_win_prob}%**, mu: {team1_mu}, sigma: {team1_sigma}): {team1_names}"
    return output


def finished_game_str(finished_game: FinishedGame, debug: bool = False) -> str:
    """
    Helper method to pretty print a finished game
    """
    output = ""
    session = Session()
    short_game_id = short_uuid(finished_game.game_id)
    team0_fg_players: list[FinishedGamePlayer] = (
        session.query(FinishedGamePlayer)
        .filter(
            FinishedGamePlayer.finished_game_id == finished_game.id,
            FinishedGamePlayer.team == 0,
        )
        .all()
    )
    team1_fg_players: list[FinishedGamePlayer] = (
        session.query(FinishedGamePlayer)
        .filter(
            FinishedGamePlayer.finished_game_id == finished_game.id,
            FinishedGamePlayer.team == 1,
        )
        .all()
    )

    if finished_game.is_rated:
        average_mu = mean(
            [
                fgp.rated_trueskill_mu_before
                for fgp in team0_fg_players + team1_fg_players
            ]
        )
        average_sigma = mean(
            [
                fgp.rated_trueskill_sigma_before
                for fgp in team0_fg_players + team1_fg_players
            ]
        )
    else:
        average_mu = mean(
            [
                fgp.unrated_trueskill_mu_before
                for fgp in team0_fg_players + team1_fg_players
            ]
        )
        average_sigma = mean(
            [
                fgp.unrated_trueskill_sigma_before
                for fgp in team0_fg_players + team1_fg_players
            ]
        )

    if debug:
        output += f"**{finished_game.queue_name}** ({short_game_id}) (mu: {round(average_mu, 2)}, sigma: {round(average_sigma, 2)})"
    else:
        output += f"**{finished_game.queue_name}** ({short_game_id})"

    team0_player_ids = set(map(lambda x: x.player_id, team0_fg_players))
    team1_player_ids = set(map(lambda x: x.player_id, team1_fg_players))
    team0_fgp_by_id = {fgp.player_id: fgp for fgp in team0_fg_players}
    team1_fgp_by_id = {fgp.player_id: fgp for fgp in team1_fg_players}
    team0_players: list[Player] = session.query(Player).filter(Player.id.in_(team0_player_ids))  # type: ignore
    team1_players: list[Player] = session.query(Player).filter(Player.id.in_(team1_player_ids))  # type: ignore
    if debug and False:
        team0_names = ", ".join(
            sorted(
                [
                    f"{escape_markdown(player.name)} ({round(team0_fgp_by_id[player.id].rated_trueskill_mu_before, 1)})"
                    for player in team0_players
                ]
            )
        )
        team1_names = ", ".join(
            sorted(
                [
                    f"{escape_markdown(player.name)} ({round(team1_fgp_by_id[player.id].rated_trueskill_mu_before, 1)})"
                    for player in team1_players
                ]
            )
        )
    else:
        team0_names = ", ".join(sorted([escape_markdown(player.name) for player in team0_players]))
        team1_names = ", ".join(sorted([escape_markdown(player.name) for player in team1_players]))
    team0_win_prob = round(100 * finished_game.win_probability, 1)
    team1_win_prob = round(100 - team0_win_prob, 1)
    if finished_game.is_rated:
        team0_mu = round(
            mean([player.rated_trueskill_mu_before for player in team0_fg_players]), 2
        )
        team1_mu = round(
            mean([player.rated_trueskill_mu_before for player in team1_fg_players]), 2
        )
        team0_sigma = round(
            mean([player.rated_trueskill_sigma_before for player in team0_fg_players]),
            2,
        )
        team1_sigma = round(
            mean([player.rated_trueskill_sigma_before for player in team1_fg_players]),
            2,
        )
    else:
        team0_mu = round(
            mean([player.unrated_trueskill_mu_before for player in team0_fg_players]), 2
        )
        team1_mu = round(
            mean([player.unrated_trueskill_mu_before for player in team1_fg_players]), 2
        )
        team0_sigma = round(
            mean(
                [player.unrated_trueskill_sigma_before for player in team0_fg_players]
            ),
            2,
        )
        team1_sigma = round(
            mean(
                [player.unrated_trueskill_sigma_before for player in team1_fg_players]
            ),
            2,
        )
    if debug:
        team0_str = f"{finished_game.team0_name} ({team0_win_prob}%, mu: {team0_mu}, sigma: {team0_sigma}): {team0_names}"
        team1_str = f"{finished_game.team1_name} ({team1_win_prob}%, mu: {team1_mu}, sigma: {team1_sigma}): {team1_names}"
    else:
        team0_str = f"{finished_game.team0_name} ({team0_win_prob}%): {team0_names}"
        team1_str = f"{finished_game.team1_name} ({team1_win_prob}%): {team1_names}"

    if finished_game.winning_team == 0:
        output += f"\n**{team0_str}**"
        output += f"\n{team1_str}"
    elif finished_game.winning_team == 1:
        output += f"\n{team0_str}"
        output += f"\n**{team1_str}**"
    else:
        output += f"\n{team0_str}"
        output += f"\n{team1_str}"
    delta: timedelta = datetime.now(timezone.utc) - finished_game.finished_at.replace(
        tzinfo=timezone.utc
    )
    if delta.days > 0:
        output += f"\n@ {delta.days} days ago\n"
    elif delta.seconds > 3600:
        hours_ago = delta.seconds // 3600
        output += f"\n@ {hours_ago} hours ago\n"
    else:
        minutes_ago = delta.seconds // 60
        output += f"\n@ {minutes_ago} minutes ago\n"
    session.close()
    return output


def in_progress_game_str(in_progress_game: InProgressGame, debug: bool = False) -> str:
    """
    Helper method to pretty print a finished game
    """
    output = ""
    session = Session()
    short_game_id = short_uuid(in_progress_game.id)
    queue: Queue = (
        session.query(Queue).filter(Queue.id == in_progress_game.queue_id).first()
    )
    if debug:
        output += f"**{queue.name}** ({short_game_id}) (TS: {round(in_progress_game.average_trueskill, 2)})"
    else:
        output += f"**{queue.name}** ({short_game_id})"
    team0_igp_players: list[InProgressGamePlayer] = session.query(
        InProgressGamePlayer
    ).filter(
        InProgressGamePlayer.in_progress_game_id == in_progress_game.id,
        InProgressGamePlayer.team == 0,
    )
    team1_igp_players: list[InProgressGamePlayer] = session.query(
        InProgressGamePlayer
    ).filter(
        InProgressGamePlayer.in_progress_game_id == in_progress_game.id,
        InProgressGamePlayer.team == 1,
    )
    team0_player_ids = set(map(lambda x: x.player_id, team0_igp_players))
    team1_player_ids = set(map(lambda x: x.player_id, team1_igp_players))
    team0_fgp_by_id = {fgp.player_id: fgp for fgp in team0_igp_players}
    team1_fgp_by_id = {fgp.player_id: fgp for fgp in team1_igp_players}
    team0_players: list[Player] = session.query(Player).filter(Player.id.in_(team0_player_ids))  # type: ignore
    team1_players: list[Player] = session.query(Player).filter(Player.id.in_(team1_player_ids))  # type: ignore
    if debug and False:
        team0_names = ", ".join(
            sorted(
                [
                    f"{escape_markdown(player.name)} ({round(team0_fgp_by_id[player.id].rated_trueskill_mu_before, 1)})"
                    for player in team0_players
                ]
            )
        )
        team1_names = ", ".join(
            sorted(
                [
                    f"{escape_markdown(player.name)} ({round(team1_fgp_by_id[player.id].rated_trueskill_mu_before, 1)})"
                    for player in team1_players
                ]
            )
        )
    else:
        team0_names = ", ".join(sorted([escape_markdown(player.name) for player in team0_players]))
        team1_names = ", ".join(sorted([escape_markdown(player.name) for player in team1_players]))
    # TODO: Include win prob
    # team0_win_prob = round(100 * finished_game.win_probability, 1)
    # team1_win_prob = round(100 - team0_win_prob, 1)
    if queue.is_rated:
        team0_tsr = round(
            mean([player.rated_trueskill_mu for player in team0_players]), 1
        )
        team1_tsr = round(
            mean([player.rated_trueskill_mu for player in team1_players]), 1
        )
    else:
        team0_tsr = round(
            mean([player.unrated_trueskill_mu for player in team0_players]), 1
        )
        team1_tsr = round(
            mean([player.unrated_trueskill_mu for player in team1_players]), 1
        )
    # TODO: Include win prob
    if debug:
        team0_str = f"{in_progress_game.team0_name} ({team0_tsr}): {team0_names}"
        team1_str = f"{in_progress_game.team1_name} ({team1_tsr}): {team1_names}"
    else:
        team0_str = f"{in_progress_game.team0_name} ({team0_names}"
        team1_str = f"{in_progress_game.team1_name} ({team1_names}"

    output += f"\n{team0_str}"
    output += f"\n{team1_str}"
    delta: timedelta = datetime.now(timezone.utc) - in_progress_game.created_at.replace(
        tzinfo=timezone.utc
    )
    if delta.days > 0:
        output += f"\n@ {delta.days} days ago\n"
    elif delta.seconds > 3600:
        hours_ago = delta.seconds // 3600
        output += f"\n@ {hours_ago} hours ago\n"
    else:
        minutes_ago = delta.seconds // 60
        output += f"\n@ {minutes_ago} minutes ago\n"
    session.close()
    return output


TRIBES_VOICE_CATEGORY_CHANNEL_ID: int = 462824101753520138


def is_in_game(player_id: int) -> bool:
    return get_player_game(player_id, Session()) is not None


def get_player_game(player_id: int, session=None) -> InProgressGame | None:
    """
    Find the game a player is currently in

    :session: Pass in a session if you want to do something with the game that
    gets returned
    """
    should_close = False
    if not session:
        should_close = True
        session = Session()
    ipg_player = (
        session.query(InProgressGamePlayer)
        .join(InProgressGame)
        .filter(InProgressGamePlayer.player_id == player_id)
        .first()
    )
    if ipg_player:
        if should_close:
            session.close()
        return (
            session.query(InProgressGame)
            .filter(InProgressGame.id == ipg_player.in_progress_game_id)
            .first()
        )
    else:
        if should_close:
            session.close()
        return None


# Commands start here


@bot.check
async def is_not_banned(ctx: Context):
    """
    Global check to ensure that banned users can't use commands

    https://discordpy.readthedocs.io/en/stable/ext/commands/commands.html#global-checks
    """
    is_banned = (
        Session()
        .query(Player)
        .filter(Player.id == ctx.message.author.id, Player.is_banned)
        .first()
    )
    return not is_banned


@bot.command()
async def add(ctx: Context, *args):
    """
    Players adds self to queue(s). If no args to all existing queues

    Players can also add to a queue by its index. The index starts at 1.
    """
    message = ctx.message
    if is_in_game(message.author.id):
        await send_message(
            message.channel,
            embed_description=f"{message.author} you are already in a game",
            colour=Colour.red(),
        )
        return

    session = Session()
    most_recent_game: FinishedGame | None = (
        session.query(FinishedGame)
        .join(FinishedGamePlayer)
        .filter(
            FinishedGamePlayer.player_id == message.author.id,
        )
        .order_by(FinishedGame.finished_at.desc())  # type: ignore
        .first()
    )

    queues_to_add: list[Queue] = []
    if len(args) == 0:
        # Don't auto-add to isolated queues
        queues_to_add += session.query(Queue).filter(Queue.is_isolated == False).order_by(Queue.created_at.asc()).all()  # type: ignore
    else:
        all_queues = session.query(Queue).order_by(Queue.created_at.asc()).all()  # type: ignore
        for arg in args:
            # Try adding by integer index first, then try string name
            try:
                queue_index = int(arg) - 1
                queues_to_add.append(all_queues[queue_index])
            except ValueError:
                queue: Queue | None = session.query(Queue).filter(Queue.name.ilike(arg)).first()  # type: ignore
                if queue:
                    queues_to_add.append(queue)
            except IndexError:
                continue

    if len(queues_to_add) == 0:
        await send_message(
            message.channel,
            content="No valid queues found",
            colour=Colour.red(),
        )
        return

    vpw: VotePassedWaitlist | None = session.query(VotePassedWaitlist).first()
    if vpw:
        for queue in queues_to_add:
            session.add(
                VotePassedWaitlistPlayer(
                    vote_passed_waitlist_id=vpw.id,
                    player_id=message.author.id,
                    queue_id=queue.id,
                )
            )
            try:
                session.commit()
            except IntegrityError as exc:
                print("integrity error?", exc)
                session.rollback()

        current_time: datetime = datetime.now(timezone.utc)
        # The assumption is the end timestamp is later than now, otherwise it
        # would have been processed
        difference: float = (
            vpw.end_waitlist_at.replace(tzinfo=timezone.utc) - current_time
        ).total_seconds()
        if difference < RE_ADD_DELAY:
            waitlist_message = f"A vote just passed, you will be randomized into the queue in {floor(difference)} seconds"
            await send_message(
                message.channel,
                # TODO: Populate this message with the queues the player was
                # eligible for
                content=f"{message.author.name} added to:",
                embed_description=waitlist_message,
                colour=Colour.green(),
            )
        return

    is_waitlist: bool = False
    waitlist_message: str | None = None
    if most_recent_game and most_recent_game.finished_at:
        # The timezone info seems to get lost in the round trip to the database
        finish_time: datetime = most_recent_game.finished_at.replace(
            tzinfo=timezone.utc
        )
        current_time: datetime = datetime.now(timezone.utc)
        difference: float = (current_time - finish_time).total_seconds()
        if difference < RE_ADD_DELAY:
            time_to_wait: int = floor(RE_ADD_DELAY - difference)
            waitlist_message = f"Your game has just finished, you will be randomized into the queue in {time_to_wait} seconds"
            is_waitlist = True

    if is_waitlist and most_recent_game:
        for queue in queues_to_add:
            # TODO: Check player eligibility here?
            queue_waitlist = (
                session.query(QueueWaitlist)
                .filter(QueueWaitlist.finished_game_id == most_recent_game.id)
                .first()
            )
            if queue_waitlist:
                session.add(
                    QueueWaitlistPlayer(
                        queue_id=queue.id,
                        queue_waitlist_id=queue_waitlist.id,
                        player_id=message.author.id,
                    )
                )
                try:
                    session.commit()
                except IntegrityError:
                    session.rollback()

        await send_message(
            message.channel,
            # TODO: Populate this message with the queues the player was
            # eligible for
            content=f"{escape_markdown(message.author.name)} added to:",
            embed_description=waitlist_message,
            colour=Colour.green(),
        )
        return

    if isinstance(message.channel, TextChannel) and message.guild:
        add_player_queue.put(
            AddPlayerQueueMessage(
                message.author.id,
                message.author.name,
                [q.id for q in queues_to_add],
                True,
                message.channel,
                message.guild,
            )
        )


@bot.command()
@commands.check(is_admin)
async def addadmin(ctx: Context, member: Member):
    message = ctx.message
    session = Session()
    player: Player | None = session.query(Player).filter(Player.id == member.id).first()
    if not player:
        session.add(
            Player(
                id=member.id,
                name=member.name,
                is_admin=True,
            )
        )
        await send_message(
            message.channel,
            embed_description=f"{escape_markdown(member.name)} added to admins",
            colour=Colour.green(),
        )
        session.commit()
    else:
        if player.is_admin:
            await send_message(
                message.channel,
                embed_description=f"{escape_markdown(player.name)} is already an admin",
                colour=Colour.red(),
            )
        else:
            player.is_admin = True
            session.commit()
            await send_message(
                message.channel,
                embed_description=f"{escape_markdown(player.name)} added to admins",
                colour=Colour.green(),
            )


@bot.command()
@commands.check(is_admin)
async def addadminrole(ctx: Context, role_name: str):
    message = ctx.message
    if message.guild:
        session = Session()
        role_name_to_role_id: dict[str, int] = {
            role.name.lower(): role.id for role in message.guild.roles
        }
        if role_name.lower() not in role_name_to_role_id:
            await send_message(
                message.channel,
                embed_description=f"Could not find role: {role_name}",
                colour=Colour.red(),
            )
            return
        session.add(AdminRole(role_name_to_role_id[role_name.lower()]))
        await send_message(
            message.channel,
            embed_description=f"Added admin role: {role_name}",
            colour=Colour.green(),
        )
        session.commit()


@bot.command()
@commands.check(is_admin)
async def addqueuerole(ctx: Context, queue_name: str, role_name: str):
    message = ctx.message
    session = Session()
    queue = session.query(Queue).filter(Queue.name.ilike(queue_name)).first()  # type: ignore
    if not queue:
        await send_message(
            message.channel,
            embed_description=f"Could not find queue: {queue_name}",
            colour=Colour.red(),
        )
        return
    if message.guild:
        role_name_to_role_id: dict[str, int] = {
            role.name.lower(): role.id for role in message.guild.roles
        }
        if role_name.lower() not in role_name_to_role_id:
            await send_message(
                message.channel,
                embed_description=f"Could not find role: {role_name}",
                colour=Colour.red(),
            )
            return
        session.add(QueueRole(queue.id, role_name_to_role_id[role_name.lower()]))
        await send_message(
            message.channel,
            embed_description=f"Added role {role_name} to queue {queue_name}",
            colour=Colour.green(),
        )
        session.commit()


@bot.command()
@commands.check(is_admin)
async def addrotationmap(ctx: Context, map_short_name: str, map_full_name: str):
    message = ctx.message
    session = Session()
    session.add(RotationMap(map_full_name, map_short_name))
    try:
        session.commit()
    except IntegrityError:
        session.rollback()
        await send_message(
            message.channel,
            embed_description=f"Error adding map {map_full_name} ({map_short_name}) to rotation. Does it already exist?",
            colour=Colour.red(),
        )
        return

    await send_message(
        message.channel,
        embed_description=f"{map_full_name} ({map_short_name}) added to map rotation",
        colour=Colour.green(),
    )


@bot.command()
async def addmap(ctx: Context, map_short_name: str, map_full_name: str):
    message = ctx.message
    session = Session()
    session.add(VoteableMap(map_full_name, map_short_name))
    try:
        session.commit()
    except IntegrityError:
        session.rollback()
        await send_message(
            message.channel,
            embed_description=f"Error adding map {map_full_name} ({map_short_name}). Does it already exist?",
            colour=Colour.red(),
        )
        return

    await send_message(
        message.channel,
        embed_description=f"{map_full_name} ({map_short_name}) added to map pool",
        colour=Colour.green(),
    )


@bot.command()
@commands.check(is_admin)
async def ban(ctx: Context, member: Member):
    """TODO: remove player from queues"""
    message = ctx.message
    session = Session()
    players = session.query(Player).filter(Player.id == member.id).all()
    if len(players) == 0:
        session.add(
            Player(
                id=member.id,
                name=member.name,
                is_banned=True,
            )
        )
        await send_message(
            message.channel,
            embed_description=f"{escape_markdown(member.name)} banned",
            colour=Colour.green(),
        )
        session.commit()
    else:
        player = players[0]
        if player.is_banned:
            await send_message(
                message.channel,
                embed_description=f"{escape_markdown(player.name)} is already banned",
                colour=Colour.red(),
            )
        else:
            player.is_banned = True
            session.commit()
            await send_message(
                message.channel,
                embed_description=f"{escape_markdown(player.name)} banned",
                colour=Colour.green(),
            )


@bot.command()
async def coinflip(ctx: Context):
    message = ctx.message
    result = "HEADS" if floor(random() * 2) == 0 else "TAILS"
    await send_message(message.channel, embed_description=result, colour=Colour.blue())


@bot.command()
@commands.check(is_admin)
async def cancelgame(ctx: Context, game_id: str):
    message = ctx.message
    session = Session()
    game = (
        session.query(InProgressGame)
        .filter(InProgressGame.id.startswith(game_id))
        .first()
    )
    if not game:
        await send_message(
            message.channel,
            embed_description=f"Could not find game: {game_id}",
            colour=Colour.red(),
        )
        return

    session.query(InProgressGamePlayer).filter(
        InProgressGamePlayer.in_progress_game_id == game.id
    ).delete()
    for channel in session.query(InProgressGameChannel).filter(
        InProgressGameChannel.in_progress_game_id == game.id
    ):
        if message.guild:
            guild_channel = message.guild.get_channel(channel.channel_id)
            if guild_channel:
                await guild_channel.delete()
        session.delete(channel)

    session.delete(game)
    session.commit()
    await send_message(
        message.channel,
        embed_description=f"Game {game_id} cancelled",
        colour=Colour.blue(),
    )


@bot.command()
async def changegamemap(ctx: Context, game_id: str, map_short_name: str):
    message = ctx.message
    """
    TODO: tests
    """
    session = Session()
    ipg: InProgressGame | None = (
        session.query(InProgressGame)
        .filter(InProgressGame.id.startswith(game_id))
        .first()
    )
    if not ipg:
        await send_message(
            message.channel,
            embed_description=f"Could not find game: {game_id}",
            colour=Colour.red(),
        )
        return

    rotation_map: RotationMap | None = (
        session.query(RotationMap).filter(RotationMap.short_name.ilike(map_short_name)).first()  # type: ignore
    )
    if rotation_map:
        ipg.map_full_name = rotation_map.full_name
        ipg.map_short_name = rotation_map.short_name
        session.commit()
    else:
        voteable_map: VoteableMap | None = (
            session.query(VoteableMap)
            .filter(VoteableMap.short_name.ilike(map_short_name))  # type: ignore
            .first()
        )
        if voteable_map:
            ipg.map_full_name = voteable_map.full_name
            ipg.map_short_name = voteable_map.short_name
            session.commit()
        else:
            await send_message(
                message.channel,
                embed_description=f"Could not find map: {map_short_name}. Add to rotation or map pool first.",
                colour=Colour.red(),
            )
            return

    session.commit()
    await send_message(
        message.channel,
        embed_description=f"Map for game {game_id} changed to {map_short_name}",
        colour=Colour.green(),
    )


@bot.command()
@commands.check(is_admin)
async def changequeuemap(ctx: Context, map_short_name: str):
    message = ctx.message
    """
    TODO: tests
    """
    session = Session()
    current_map: CurrentMap = session.query(CurrentMap).first()
    rotation_map: RotationMap | None = (
        session.query(RotationMap).filter(RotationMap.short_name.ilike(map_short_name)).first()  # type: ignore
    )
    if rotation_map:
        rotation_maps: list[RotationMap] = (
            session.query(RotationMap).order_by(RotationMap.created_at.asc()).all()  # type: ignore
        )
        rotation_map_index = rotation_maps.index(rotation_map)
        current_map.full_name = rotation_map.full_name
        current_map.short_name = rotation_map.short_name
        current_map.map_rotation_index = rotation_map_index
        current_map.updated_at = datetime.now(timezone.utc)
        session.commit()
    else:
        voteable_map: VoteableMap | None = (
            session.query(VoteableMap)
            .filter(VoteableMap.short_name.ilike(map_short_name))  # type: ignore
            .first()
        )
        if voteable_map:
            current_map.full_name = voteable_map.full_name
            current_map.short_name = voteable_map.short_name
            current_map.updated_at = datetime.now(timezone.utc)
            session.commit()
        else:
            await send_message(
                message.channel,
                embed_description=f"Could not find map: {map_short_name}. Add to rotation or map pool first.",
                colour=Colour.red(),
            )
            return
    session.commit()
    await send_message(
        message.channel,
        embed_description=f"Queue map changed to {map_short_name}",
        colour=Colour.green(),
    )


@bot.command()
async def createcommand(ctx: Context, name: str, *, output: str):
    message = ctx.message
    session = Session()
    exists = session.query(CustomCommand).filter(CustomCommand.name == name).first()
    if exists is not None:
        await send_message(
            message.channel,
            embed_description="A command with that name already exists",
            colour=Colour.red(),
        )
        return

    session.add(CustomCommand(name, output))
    session.commit()

    await send_message(
        message.channel,
        embed_description=f"Command `{name}` added",
        colour=Colour.green(),
    )


@bot.command()
@commands.check(is_admin)
async def createdbbackup(ctx: Context):
    message = ctx.message
    date_string = datetime.now().strftime("%Y-%m-%d")
    copyfile(f"{DB_NAME}.db", f"{DB_NAME}_{date_string}.db")
    await send_message(
        message.channel,
        embed_description=f"Backup made to {DB_NAME}_{date_string}.db",
        colour=Colour.green(),
    )


@bot.command()
@commands.check(is_admin)
async def clearqueue(ctx: Context, queue_name: str):
    message = ctx.message
    session = Session()
    queue = session.query(Queue).filter(Queue.name.ilike(queue_name)).first()  # type: ignore
    if not queue:
        await send_message(
            message.channel,
            embed_description=f"Could not find queue: {queue_name}",
            colour=Colour.red(),
        )
        return
    session.query(QueuePlayer).filter(QueuePlayer.queue_id == queue.id).delete()
    session.commit()

    await send_message(
        message.channel,
        embed_description=f"Queue cleared: {queue_name}",
        colour=Colour.green(),
    )


@bot.command()
@commands.check(is_admin)
async def createqueue(ctx: Context, queue_name: str, queue_size: int):
    message = ctx.message
    queue = Queue(name=queue_name, size=queue_size)
    session = Session()

    try:
        session.add(queue)
        session.commit()
        await send_message(
            message.channel,
            embed_description=f"Queue created: {queue.name}",
            colour=Colour.green(),
        )
    except IntegrityError:
        session.rollback()
        await send_message(
            message.channel,
            embed_description="A queue already exists with that name",
            colour=Colour.red(),
        )


@bot.command()
@commands.check(is_admin)
async def decayplayer(ctx: Context, member: Member, decay_amount_percent: str):
    message = ctx.message
    """
    Manually adjust a player's trueskill rating downward by a percentage
    """
    if not decay_amount_percent.endswith("%"):
        await send_message(
            message.channel,
            embed_description="Decay amount must end with %",
            colour=Colour.red(),
        )
        return

    decay_amount = int(decay_amount_percent[:-1])
    if decay_amount <= 0 or decay_amount > 10:
        await send_message(
            message.channel,
            embed_description="Decay amount must be between 0-10",
            colour=Colour.red(),
        )
        return

    session = Session()
    player: Player = (
        session.query(Player).filter(Player.id == message.mentions[0].id).first()
    )
    rated_trueskill_mu_before = player.rated_trueskill_mu
    rated_trueskill_mu_after = player.rated_trueskill_mu * (100 - decay_amount) / 100
    unrated_trueskill_mu_before = player.unrated_trueskill_mu
    unrated_trueskill_mu_after = (
        player.unrated_trueskill_mu * (100 - decay_amount) / 100
    )
    player.rated_trueskill_mu = rated_trueskill_mu_after
    player.unrated_trueskill_mu = unrated_trueskill_mu_after
    await send_message(
        message.channel,
        embed_description=f"{escape_markdown(member.name)} decayed by {decay_amount}%",
        colour=Colour.green(),
    )
    session.add(
        PlayerDecay(
            player.id,
            decay_amount,
            rated_trueskill_mu_before=rated_trueskill_mu_before,
            rated_trueskill_mu_after=rated_trueskill_mu_after,
            unrated_trueskill_mu_before=unrated_trueskill_mu_before,
            unrated_trueskill_mu_after=unrated_trueskill_mu_after,
        )
    )
    session.commit()


@bot.command(name="del")
async def del_(ctx: Context, *args):
    """
    Players deletes self from queue(s)

    If no args deletes from existing queues
    """
    message = ctx.message
    session = Session()
    queues_to_del: list[Queue] = []
    all_queues: list(Queue) = session.query(Queue).join(QueuePlayer).filter(QueuePlayer.player_id == message.author.id).order_by(Queue.created_at.asc()).all()  # type: ignore
    if len(args) == 0:
        queues_to_del = all_queues
    else:
        for arg in args:
            # Try remove by integer index first, then try string name
            try:
                queue_index = int(arg) - 1
                queues_to_del.append(all_queues[queue_index])
            except ValueError:
                queue: Queue | None = session.query(Queue).filter(Queue.name.ilike(arg)).first()  # type: ignore
                if queue:
                    queues_to_del.append(queue)
            except IndexError:
                continue

    for queue in queues_to_del:
        session.query(QueuePlayer).filter(
            QueuePlayer.queue_id == queue.id, QueuePlayer.player_id == message.author.id
        ).delete()
        # TODO: Test this part
        queue_waitlist: QueueWaitlist | None = (
            session.query(QueueWaitlist)
            .filter(
                QueueWaitlist.queue_id == queue.id,
            )
            .first()
        )
        if queue_waitlist:
            session.query(QueueWaitlistPlayer).filter(
                QueueWaitlistPlayer.player_id == message.author.id,
                QueueWaitlistPlayer.queue_waitlist_id == queue_waitlist.id,
            ).delete()

    queue_statuses = []
    queue: Queue
    for queue in session.query(Queue).order_by(Queue.created_at.asc()).all():  # type: ignore
        queue_players = (
            session.query(QueuePlayer).filter(QueuePlayer.queue_id == queue.id).all()
        )
        queue_statuses.append(f"{queue.name} [{len(queue_players)}/{queue.size}]")

    await send_message(
        message.channel,
        content=f"{escape_markdown(message.author.name)} removed from: {', '.join([queue.name for queue in queues_to_del])}",
        embed_description=" ".join(queue_statuses),
        colour=Colour.green(),
    )
    session.commit()


@bot.command(usage="<player>")
@commands.check(is_admin)
async def delplayer(ctx: Context, member: Member, *args):
    """
    Admin command to delete player from all queues
    """
    message = ctx.message
    session = Session()
    queues: list(Queue) = session.query(Queue).join(QueuePlayer).filter(QueuePlayer.player_id == member.id).order_by(Queue.created_at.asc()).all()  # type: ignore
    for queue in queues:
        session.query(QueuePlayer).filter(
            QueuePlayer.queue_id == queue.id, QueuePlayer.player_id == member.id
        ).delete()
        # TODO: Test this part
        queue_waitlist: QueueWaitlist | None = (
            session.query(QueueWaitlist)
            .filter(
                QueueWaitlist.queue_id == queue.id,
            )
            .first()
        )
        if queue_waitlist:
            session.query(QueueWaitlistPlayer).filter(
                QueueWaitlistPlayer.player_id == member.id,
                QueueWaitlistPlayer.queue_waitlist_id == queue_waitlist.id,
            ).delete()

    queue_statuses = []
    queue: Queue
    for queue in session.query(Queue).order_by(Queue.created_at.asc()).all():  # type: ignore
        queue_players = (
            session.query(QueuePlayer).filter(QueuePlayer.queue_id == queue.id).all()
        )
        queue_statuses.append(f"{queue.name} [{len(queue_players)}/{queue.size}]")

    await send_message(
        message.channel,
        content=f"{escape_markdown(member.name)} removed from: {', '.join([queue.name for queue in queues])}",
        embed_description=" ".join(queue_statuses),
        colour=Colour.green(),
    )
    session.commit()


@bot.command(usage="<command_name> <output>")
async def editcommand(ctx: Context, name: str, *, output: str):
    message = ctx.message
    session = Session()
    exists = session.query(CustomCommand).filter(CustomCommand.name == name).first()
    if exists is None:
        await send_message(
            message.channel,
            embed_description="Could not find a command with that name",
            colour=Colour.red(),
        )
        return

    exists.output = output
    session.commit()

    await send_message(
        message.channel,
        embed_description=f"Command `{name}` updated",
        colour=Colour.green(),
    )


@bot.command(usage="<game_id> <tie|be|ds>")
@commands.check(is_admin)
async def editgamewinner(ctx: Context, game_id: str, outcome: str):
    message = ctx.message
    session = Session()
    game: FinishedGame | None = (
        session.query(FinishedGame)
        .filter(FinishedGame.game_id.startswith(game_id))
        .first()
    )
    if not game:
        await send_message(
            message.channel,
            embed_description=f"Could not find game: {game_id}",
            colour=Colour.red(),
        )
        return
    outcome = outcome.lower()
    if outcome == "tie":
        game.winning_team = -1
    elif outcome == "be":
        game.winning_team = 0
    elif outcome == "ds":
        game.winning_team = 1
    else:
        await send_message(
            message.channel,
            embed_description="Outcome must be tie, be, or ds",
            colour=Colour.red(),
        )
        return

    session.add(game)
    session.commit()
    await send_message(
        message.channel,
        embed_description=f"Game {game_id} outcome changed:\n\n"
        + finished_game_str(game),
        colour=Colour.green(),
    )


@bot.command(usage="<win|loss|tie>")
async def finishgame(ctx: Context, outcome: str):
    message = ctx.message
    session = Session()
    game_player = (
        session.query(InProgressGamePlayer)
        .filter(InProgressGamePlayer.player_id == message.author.id)
        .first()
    )
    if not game_player:
        await send_message(
            message.channel,
            embed_description="You must be in a game to use that command",
            colour=Colour.red(),
        )
        return

    in_progress_game: InProgressGame = (
        session.query(InProgressGame)
        .filter(InProgressGame.id == game_player.in_progress_game_id)
        .first()
    )
    queue: Queue = (
        session.query(Queue).filter(Queue.id == in_progress_game.queue_id).first()
    )
    winning_team = -1
    if outcome.lower() == "win":
        winning_team = game_player.team
    elif outcome.lower() == "loss":
        winning_team = (game_player.team + 1) % 2
    elif outcome.lower() == "tie":
        winning_team = -1
    else:
        await send_message(
            message.channel,
            embed_description="Usage: !finishgame <win|loss|tie>",
            colour=Colour.red(),
        )

    players = (
        session.query(Player)
        .join(InProgressGamePlayer)
        .filter(
            InProgressGamePlayer.player_id == Player.id,
            InProgressGamePlayer.in_progress_game_id == in_progress_game.id,
        )
    ).all()
    players_by_id: dict[int, Player] = {player.id: player for player in players}
    in_progress_game_players = (
        session.query(InProgressGamePlayer)
        .filter(InProgressGamePlayer.in_progress_game_id == in_progress_game.id)
        .all()
    )
    team0_rated_ratings_before = []
    team1_rated_ratings_before = []
    team0_unrated_ratings_before = []
    team1_unrated_ratings_before = []
    team0_players: list[InProgressGamePlayer] = []
    team1_players: list[InProgressGamePlayer] = []
    for in_progress_game_player in in_progress_game_players:
        player = players_by_id[in_progress_game_player.player_id]
        if in_progress_game_player.team == 0:
            team0_players.append(in_progress_game_player)
            team0_rated_ratings_before.append(
                Rating(player.rated_trueskill_mu, player.rated_trueskill_sigma)
            )
            team0_unrated_ratings_before.append(
                Rating(player.unrated_trueskill_mu, player.unrated_trueskill_sigma)
            )
        else:
            team1_players.append(in_progress_game_player)
            team1_rated_ratings_before.append(
                Rating(player.rated_trueskill_mu, player.rated_trueskill_sigma)
            )
            team1_unrated_ratings_before.append(
                Rating(player.unrated_trueskill_mu, player.unrated_trueskill_sigma)
            )

    finished_game = FinishedGame(
        average_trueskill=in_progress_game.average_trueskill,
        finished_at=datetime.now(timezone.utc),
        game_id=in_progress_game.id,
        is_rated=queue.is_rated,
        map_full_name=in_progress_game.map_full_name,
        map_short_name=in_progress_game.map_short_name,
        queue_name=queue.name,
        started_at=in_progress_game.created_at,
        team0_name=in_progress_game.team0_name,
        team1_name=in_progress_game.team1_name,
        win_probability=in_progress_game.win_probability,
        winning_team=winning_team,
    )
    session.add(finished_game)

    result = None
    if winning_team == -1:
        result = [0, 0]
    elif winning_team == 0:
        result = [0, 1]
    elif winning_team == 1:
        result = [1, 0]

    team0_rated_ratings_after: list[Rating]
    team1_rated_ratings_after: list[Rating]
    team0_unrated_ratings_after: list[Rating]
    team1_unrated_ratings_after: list[Rating]
    if queue.is_rated and not queue.is_isolated:
        if len(players) > 1:
            team0_rated_ratings_after, team1_rated_ratings_after = rate(
                [team0_rated_ratings_before, team1_rated_ratings_before], result
            )
        else:
            # Mostly useful for creating solo queues for testing, no real world
            # application
            team0_rated_ratings_after, team1_rated_ratings_after = (
                team0_rated_ratings_before,
                team1_rated_ratings_before,
            )
    else:
        # Don't modify rated ratings if the queue isn't rated
        team0_rated_ratings_after, team1_rated_ratings_after = (
            team0_rated_ratings_before,
            team1_rated_ratings_before,
        )

    if len(players) > 1 and not queue.is_isolated:
        team0_unrated_ratings_after, team1_unrated_ratings_after = rate(
            [team0_unrated_ratings_before, team1_unrated_ratings_before], result
        )
    else:
        team0_unrated_ratings_after, team1_unrated_ratings_after = (
            team0_unrated_ratings_before,
            team1_unrated_ratings_before,
        )

    for i, team0_gip in enumerate(team0_players):
        player = players_by_id[team0_gip.player_id]
        finished_game_player = FinishedGamePlayer(
            finished_game_id=finished_game.id,
            player_id=player.id,
            player_name=player.name,
            team=team0_gip.team,
            rated_trueskill_mu_before=player.rated_trueskill_mu,
            rated_trueskill_sigma_before=player.rated_trueskill_sigma,
            rated_trueskill_mu_after=team0_rated_ratings_after[i].mu,
            rated_trueskill_sigma_after=team0_rated_ratings_after[i].sigma,
            unrated_trueskill_mu_before=player.unrated_trueskill_mu,
            unrated_trueskill_sigma_before=player.unrated_trueskill_sigma,
            unrated_trueskill_mu_after=team0_unrated_ratings_after[i].mu,
            unrated_trueskill_sigma_after=team0_unrated_ratings_after[i].sigma,
        )
        player.rated_trueskill_mu = team0_rated_ratings_after[i].mu
        player.rated_trueskill_sigma = team0_rated_ratings_after[i].sigma
        player.unrated_trueskill_mu = team0_unrated_ratings_after[i].mu
        player.unrated_trueskill_sigma = team0_unrated_ratings_after[i].sigma
        session.add(finished_game_player)
    for i, team1_gip in enumerate(team1_players):
        player = players_by_id[team1_gip.player_id]
        finished_game_player = FinishedGamePlayer(
            finished_game_id=finished_game.id,
            player_id=player.id,
            player_name=player.name,
            team=team1_gip.team,
            rated_trueskill_mu_before=player.rated_trueskill_mu,
            rated_trueskill_sigma_before=player.rated_trueskill_sigma,
            rated_trueskill_mu_after=team1_rated_ratings_after[i].mu,
            rated_trueskill_sigma_after=team1_rated_ratings_after[i].sigma,
            unrated_trueskill_mu_before=player.rated_trueskill_mu,
            unrated_trueskill_sigma_before=player.rated_trueskill_sigma,
            unrated_trueskill_mu_after=team1_unrated_ratings_after[i].mu,
            unrated_trueskill_sigma_after=team1_unrated_ratings_after[i].sigma,
        )
        player.rated_trueskill_mu = team1_rated_ratings_after[i].mu
        player.rated_trueskill_sigma = team1_rated_ratings_after[i].sigma
        player.unrated_trueskill_mu = team1_unrated_ratings_after[i].mu
        player.unrated_trueskill_sigma = team1_unrated_ratings_after[i].sigma
        session.add(finished_game_player)

    session.query(InProgressGamePlayer).filter(
        InProgressGamePlayer.in_progress_game_id == in_progress_game.id
    ).delete()
    session.query(InProgressGame).filter(
        InProgressGame.id == in_progress_game.id
    ).delete()

    embed_description = ""
    duration: timedelta = finished_game.finished_at.replace(
        tzinfo=timezone.utc
    ) - in_progress_game.created_at.replace(tzinfo=timezone.utc)
    if winning_team == 0:
        embed_description = f"**Winner:** {in_progress_game.team0_name}\n**Duration:** {duration.seconds // 60} minutes"
    elif winning_team == 1:
        embed_description = f"**Winner:** {in_progress_game.team1_name}\n**Duration:** {duration.seconds // 60} minutes"
    else:
        embed_description = (
            f"**Tie game**\n**Duration:** {duration.seconds // 60} minutes"
        )

    queue = session.query(Queue).filter(Queue.id == in_progress_game.queue_id).first()
    if message.guild:
        session.add(
            QueueWaitlist(
                channel_id=message.channel.id,
                finished_game_id=finished_game.id,
                guild_id=message.guild.id,
                in_progress_game_id=in_progress_game.id,
                queue_id=queue.id,
                end_waitlist_at=datetime.now(timezone.utc)
                + timedelta(seconds=RE_ADD_DELAY),
            )
        )
    session.commit()

    short_in_progress_game_id = in_progress_game.id.split("-")[0]
    await send_message(
        message.channel,
        content=f"Game '{queue.name}' ({short_in_progress_game_id}) finished",
        embed_description=embed_description,
        colour=Colour.green(),
    )


@bot.command()
@commands.check(is_admin)
async def isolatequeue(ctx: Context, queue_name: str):
    message = ctx.message
    session = Session()
    queue: Queue = session.query(Queue).filter(Queue.name.ilike(queue_name)).first()  # type: ignore
    if queue:
        queue.is_isolated = True
        await send_message(
            message.channel,
            embed_description=f"Queue {queue_name} is now isolated (unrated, no map rotation, no auto-adds)",
            colour=Colour.blue(),
        )
    else:
        await send_message(
            message.channel,
            embed_description=f"Queue not found: {queue_name}",
            colour=Colour.red(),
        )
    session.commit()


@bot.command()
async def listadmins(ctx: Context):
    message = ctx.message
    output = "Admins:"
    player: Player
    for player in Session().query(Player).filter(Player.is_admin == True).all():
        output += f"\n- {escape_markdown(player.name)}"

    await send_message(message.channel, embed_description=output, colour=Colour.blue())


@bot.command()
async def listadminroles(ctx: Context):
    message = ctx.message
    output = "Admin roles:"
    if not message.guild:
        return

    admin_role_ids = list(map(lambda x: x.role_id, Session().query(AdminRole).all()))
    admin_role_names: list[str] = []

    role_id_to_role_name: dict[int, str] = {
        role.id: role.name for role in message.guild.roles
    }

    for admin_role_id in admin_role_ids:
        if admin_role_id in role_id_to_role_name:
            admin_role_names.append(role_id_to_role_name[admin_role_id])
    output += f"\n{', '.join(admin_role_names)}"

    await send_message(message.channel, embed_description=output, colour=Colour.blue())


@bot.command()
async def listbans(ctx: Context):
    message = ctx.message
    output = "Bans:"
    for player in Session().query(Player).filter(Player.is_banned == True):
        output += f"\n- {escape_markdown(player.name)}"
    await send_message(message.channel, embed_description=output, colour=Colour.blue())


@bot.command()
@commands.check(is_admin)
async def listdbbackups(ctx: Context):
    message = ctx.message
    output = "Backups:"
    for filename in glob("tribes_*.db"):
        output += f"\n- {filename}"

    await send_message(
        message.channel,
        embed_description=output,
        colour=Colour.blue(),
    )


@bot.command()
async def listmaprotation(ctx: Context):
    message = ctx.message
    output = "Map rotation:"
    rotation_map: RotationMap
    for rotation_map in Session().query(RotationMap).order_by(RotationMap.created_at.asc()):  # type: ignore
        output += f"\n- {rotation_map.full_name} ({rotation_map.short_name})"
    await send_message(message.channel, embed_description=output, colour=Colour.blue())


@bot.command()
async def listnotifications(ctx: Context):
    message = ctx.message
    session = Session()
    queue_notifications: list[QueueNotification] = session.query(
        QueueNotification
    ).filter(QueueNotification.player_id == ctx.author.id)
    output = "Queue notifications:"
    for queue_notification in queue_notifications:
        queue = (
            session.query(Queue).filter(Queue.id == queue_notification.queue_id).first()
        )
        output += f"\n- {queue.name} {queue_notification.size}"
    await send_message(message.channel, embed_description=output, colour=Colour.blue())


@bot.command()
@commands.check(is_admin)
async def listplayerdecays(ctx: Context, member: Member):
    message = ctx.message
    session = Session()
    player = session.query(Player).filter(Player.id == member.id).first()
    player_decays: list[PlayerDecay] = session.query(PlayerDecay).filter(
        PlayerDecay.player_id == player.id
    )
    output = f"Decays for {escape_markdown(player.name)}:"
    for player_decay in player_decays:
        output += f"\n- {player_decay.decayed_at.strftime('%Y-%m-%d')} - Amount: {player_decay.decay_percentage}%"

    await send_message(message.channel, embed_description=output, colour=Colour.blue())


@bot.command()
async def listqueueroles(ctx: Context):
    message = ctx.message
    if not message.guild:
        return

    output = "Queues:\n"
    session = Session()
    queue: Queue
    for i, queue in enumerate(session.query(Queue).all()):
        queue_role_names: list[str] = []
        queue_role: QueueRole
        for queue_role in (
            session.query(QueueRole).filter(QueueRole.queue_id == queue.id).all()
        ):
            role = message.guild.get_role(queue_role.role_id)
            if role:
                queue_role_names.append(role.name)
        output += f"**{queue.name}**: {', '.join(queue_role_names)}\n"
    await send_message(message.channel, embed_description=output, colour=Colour.blue())


@bot.command()
async def listmaps(ctx: Context):
    message = ctx.message
    output = "Voteable map pool"
    voteable_map: VoteableMap
    for voteable_map in Session().query(VoteableMap).order_by(VoteableMap.full_name):
        output += f"\n- {voteable_map.full_name} ({voteable_map.short_name})"
    await send_message(message.channel, embed_description=output, colour=Colour.blue())


@bot.command()
@commands.check(is_admin)
async def lockqueue(ctx: Context, queue_name: str):
    message = ctx.message
    session = Session()
    queue: Queue | None = session.query(Queue).filter(Queue.name == queue_name).first()
    if not queue:
        await send_message(
            message.channel,
            embed_description=f"Could not find queue: {queue_name}",
            colour=Colour.red(),
        )
        return

    queue.is_locked = True
    session.commit()

    await send_message(
        message.channel,
        embed_description=f"Queue {queue_name} locked",
        colour=Colour.green(),
    )


@bot.command(name="map")
async def map_(ctx: Context):
    # TODO: This is duplicated
    session = Session()
    output = ""
    current_map: CurrentMap | None = session.query(CurrentMap).first()
    if current_map:
        rotation_maps: list[RotationMap] = session.query(RotationMap).order_by(RotationMap.created_at.asc()).all()  # type: ignore
        next_rotation_map_index = (current_map.map_rotation_index + 1) % len(
            rotation_maps
        )
        next_map = rotation_maps[next_rotation_map_index]

        time_since_update: timedelta = datetime.now(
            timezone.utc
        ) - current_map.updated_at.replace(tzinfo=timezone.utc)
        time_until_rotation = MAP_ROTATION_MINUTES - (time_since_update.seconds // 60)
        if current_map.map_rotation_index == 0:
            output += f"**Next map: {current_map.full_name} ({current_map.short_name})**\n_Map after next: {next_map.full_name} ({next_map.short_name})_\n"
        else:
            output += f"**Next map: {current_map.full_name} ({current_map.short_name})**\n_Map after next (auto-rotates in {time_until_rotation} minutes): {next_map.full_name} ({next_map.short_name})_\n"
    skip_map_votes: list[SkipMapVote] = session.query(SkipMapVote).all()
    output += (
        f"_Votes to skip (voteskip): [{len(skip_map_votes)}/{MAP_VOTE_THRESHOLD}]_\n"
    )

    # TODO: This is duplicated
    map_votes: list[MapVote] = session.query(MapVote).all()
    voted_map_ids: list[str] = [map_vote.voteable_map_id for map_vote in map_votes]
    voted_maps: list[VoteableMap] = (
        session.query(VoteableMap).filter(VoteableMap.id.in_(voted_map_ids)).all()  # type: ignore
    )
    voted_maps_str = ", ".join(
        [
            f"{voted_map.short_name} [{voted_map_ids.count(voted_map.id)}/{MAP_VOTE_THRESHOLD}]"
            for voted_map in voted_maps
        ]
    )
    output += f"_Votes to change map (votemap): {voted_maps_str}_\n\n"
    session.close()
    await ctx.send(embed=Embed(description=output, colour=Colour.blue()))


@bot.command()
@commands.check(is_admin)
async def mockrandomqueue(ctx: Context, *args):
    message = ctx.message
    """
    Helper test method for adding random players to queues
    """
    if message.author.id != 115204465589616646:
        await send_message(
            message.channel,
            embed_description="Only special people can use this command",
            colour=Colour.red(),
        )
        return

    if len(args) != 2:
        await send_message(
            message.channel,
            embed_description="Usage: !mockrandomqueue <queue_name> <count>",
            colour=Colour.red(),
        )
        return

    session = Session()
    players_from_last_30_days = (
        session.query(Player)
        .join(FinishedGamePlayer, FinishedGamePlayer.player_id == Player.id)
        .join(FinishedGame, FinishedGame.id == FinishedGamePlayer.finished_game_id)
        .filter(
            FinishedGame.finished_at > datetime.now(timezone.utc) - timedelta(days=30),
        )
        .order_by(FinishedGame.finished_at.desc())  # type: ignore
        .all()
    )
    queue = session.query(Queue).filter(Queue.name.ilike(args[0])).first()  # type: ignore
    for player in numpy.random.choice(
        players_from_last_30_days, size=int(args[1]), replace=False
    ):
        if isinstance(message.channel, TextChannel) and message.guild:
            add_player_queue.put(
                AddPlayerQueueMessage(
                    player.id,
                    player.name,
                    [queue.id],
                    False,
                    message.channel,
                    message.guild,
                )
            )
            player.last_activity_at = datetime.now(timezone.utc)
            session.add(player)
            session.commit()


# async def notify(ctx: Context, queue_name_or_index: str | int, size: int):
@bot.command()
async def notify(ctx: Context, queue_name_or_index: Union[int, str], size: int):
    message = ctx.message
    if size <= 0:
        await send_message(
            message.channel,
            embed_description="size must be greater than 0",
            colour=Colour.red(),
        )
        return

    session = Session()
    if isinstance(queue_name_or_index, str):
        queue: Queue | None = (
            session.query(Queue).filter(Queue.name.ilike(queue_name_or_index)).first()
        )
        if not queue:
            await send_message(
                message.channel,
                embed_description=f"Could not find queue: {queue_name_or_index}",
                colour=Colour.red(),
            )
            return
        session.add(
            QueueNotification(queue_id=queue.id, player_id=ctx.author.id, size=size)
        )
        await send_message(
            message.channel,
            embed_description=f"Notification added for {queue.name} at {size} players.",
            colour=Colour.green(),
        )
    else:
        all_queues: list[Queue] = (
            session.query(Queue).order_by(Queue.created_at.asc()).all()
        )
        if queue_name_or_index < 1 or queue_name_or_index >= len(all_queues):
            await send_message(
                message.channel,
                embed_description=f"Invalid queue index",
                colour=Colour.red(),
            )
            return
        queue = all_queues[queue_name_or_index - 1]
        session.add(
            QueueNotification(queue_id=queue.id, player_id=ctx.author.id, size=size)
        )
        await send_message(
            message.channel,
            embed_description=f"Notification added for {queue.name} at {size} players.",
            colour=Colour.green(),
        )
    session.commit()


@bot.command()
@commands.check(is_admin)
async def gamehistory(ctx: Context, count: int):
    message = ctx.message
    """
    Display recent game history
    """
    if count > 10:
        await send_message(
            message.channel,
            embed_description="Count cannot exceed 10",
            colour=Colour.red(),
        )
        return

    session = Session()
    finished_games: list[FinishedGame] = (
        session.query(FinishedGame).order_by(FinishedGame.finished_at.desc()).limit(count)  # type: ignore
    )

    output = ""
    for i, finished_game in enumerate(finished_games):
        if i > 0:
            output += "\n"
        output += finished_game_str(finished_game)

    await send_message(
        message.channel,
        embed_description=output,
        colour=Colour.blue(),
    )


@bot.command()
@commands.check(is_admin)
async def removeadmin(ctx: Context, member: Member):
    message = ctx.message
    session = Session()
    players = session.query(Player).filter(Player.id == member.id).all()
    if len(players) == 0 or not players[0].is_admin:
        await send_message(
            message.channel,
            embed_description=f"{escape_markdown(member.name)} is not an admin",
            colour=Colour.red(),
        )
        return

    players[0].is_admin = False
    session.commit()
    await send_message(
        message.channel,
        embed_description=f"{escape_markdown(member.name)} removed from admins",
        colour=Colour.green(),
    )


@bot.command()
@commands.check(is_admin)
async def removeadminrole(ctx: Context, role_name: str):
    message = ctx.message
    if message.guild:
        session = Session()
        role_name_to_role_id: dict[str, int] = {
            role.name.lower(): role.id for role in message.guild.roles
        }
        if role_name.lower() not in role_name_to_role_id:
            await send_message(
                message.channel,
                embed_description=f"Could not find role: {role_name}",
                colour=Colour.red(),
            )
            return
        admin_role = (
            session.query(AdminRole)
            .filter(AdminRole.role_id == role_name_to_role_id[role_name.lower()])
            .first()
        )
        if admin_role:
            session.delete(admin_role)
            await send_message(
                message.channel,
                embed_description=f"Removed admin role: {role_name}",
                colour=Colour.green(),
            )
            session.commit()
        else:
            await send_message(
                message.channel,
                embed_description=f"Could not find admin role: {role_name}",
                colour=Colour.red(),
            )
            return


@bot.command()
async def removecommand(ctx: Context, name: str):
    message = ctx.message
    session = Session()
    exists = session.query(CustomCommand).filter(CustomCommand.name == name).first()
    if not exists:
        await send_message(
            message.channel,
            embed_description="Could not find command with that name",
            colour=Colour.red(),
        )
        return

    session.delete(exists)
    session.commit()

    await send_message(
        message.channel,
        embed_description=f"Command `{name}` removed",
        colour=Colour.green(),
    )


@bot.command()
@commands.check(is_admin)
async def removenotifications(ctx: Context):
    message = ctx.message
    session = Session()
    session.query(QueueNotification).filter(
        QueueNotification.player_id == ctx.author.id
    ).delete()
    session.commit()
    await send_message(
        message.channel,
        embed_description=f"All queue notifications removed",
        colour=Colour.green(),
    )


@bot.command()
@commands.check(is_admin)
async def removequeue(ctx: Context, queue_name: str):
    message = ctx.message
    session = Session()

    queue = session.query(Queue).filter(Queue.name.ilike(queue_name)).first()  # type: ignore
    if queue:
        games_in_progress = (
            session.query(InProgressGame)
            .filter(InProgressGame.queue_id == queue.id)
            .all()
        )
        if len(games_in_progress) > 0:
            await send_message(
                message.channel,
                embed_description=f"Cannot remove queue with game in progress: {queue_name}",
                colour=Colour.red(),
            )
            return
        else:
            session.delete(queue)
            session.commit()
            await send_message(
                message.channel,
                embed_description=f"Queue removed: {queue_name}",
                colour=Colour.blue(),
            )
    else:
        await send_message(
            message.channel,
            embed_description=f"Queue not found: {queue_name}",
            colour=Colour.red(),
        )


@bot.command()
@commands.check(is_admin)
async def removedbbackup(ctx: Context, db_filename: str):
    message = ctx.message
    if not db_filename.startswith("tribes") or not db_filename.endswith(".db"):
        await send_message(
            message.channel,
            embed_description="Filename must be of the format tribes_{date}.db",
            colour=Colour.red(),
        )
        return

    remove(db_filename)
    await send_message(
        message.channel,
        embed_description=f"DB backup {db_filename} removed",
        colour=Colour.green(),
    )


@bot.command()
@commands.check(is_admin)
async def removequeuerole(ctx: Context, queue_name: str, role_name: str):
    message = ctx.message
    session = Session()
    queue = session.query(Queue).filter(Queue.name.ilike(args[0])).first()  # type: ignore
    if not queue:
        await send_message(
            message.channel,
            embed_description=f"Could not find queue: {queue_name}",
            colour=Colour.red(),
        )
        return
    if message.guild:
        role_name_to_role_id: dict[str, int] = {
            role.name.lower(): role.id for role in message.guild.roles
        }
        if role_name.lower() not in role_name_to_role_id:
            await send_message(
                message.channel,
                embed_description=f"Could not find role: {role_name}",
                colour=Colour.red(),
            )
            return
        session.query(QueueRole).filter(
            QueueRole.queue_id == queue.id,
            QueueRole.role_id == role_name_to_role_id[role_name.lower()],
        ).delete()
        await send_message(
            message.channel,
            embed_description=f"Removed role {role_name} from queue {queue_name}",
            colour=Colour.green(),
        )
        session.commit()


@bot.command()
@commands.check(is_admin)
async def removerotationmap(ctx: Context, map_short_name: str):
    message = ctx.message
    session = Session()
    rotation_map = (
        session.query(RotationMap).filter(RotationMap.short_name.ilike(map_short_name)).first()  # type: ignore
    )
    if rotation_map:
        session.delete(rotation_map)
        session.commit()
        await send_message(
            message.channel,
            embed_description=f"{map_short_name} removed from map rotation",
            colour=Colour.green(),
        )
    else:
        await send_message(
            message.channel,
            embed_description=f"Could not find rotation map: {map_short_name}",
            colour=Colour.red(),
        )


@bot.command()
async def removemap(ctx: Context, map_short_name: str):
    message = ctx.message
    session = Session()
    voteable_map = (
        session.query(VoteableMap).filter(VoteableMap.short_name.ilike(map_short_name)).first()  # type: ignore
    )
    if voteable_map:
        session.query(MapVote).filter(
            MapVote.voteable_map_id == voteable_map.id
        ).delete()
        session.delete(voteable_map)
        await send_message(
            message.channel,
            embed_description=f"{map_short_name} removed from map pool",
            colour=Colour.green(),
        )
    else:
        await send_message(
            message.channel,
            embed_description=f"Could not find vote for map: {map_short_name}",
            colour=Colour.red(),
        )

    session.commit()


@bot.command()
async def roll(ctx: Context, low_range: int, high_range: int):
    message = ctx.message
    await send_message(
        message.channel,
        embed_description=f"You rolled: {randint(low_range, high_range)}",
        colour=Colour.blue(),
    )


@bot.command()
@commands.check(is_admin)
async def setadddelay(ctx: Context, delay_seconds: int):
    message = ctx.message
    global RE_ADD_DELAY
    RE_ADD_DELAY = delay_seconds
    await send_message(
        message.channel,
        embed_description=f"Delay between games set to {RE_ADD_DELAY}",
        colour=Colour.green(),
    )


@bot.command()
@commands.check(is_admin)
async def setbias(ctx: Context, member: Member, amount: float):
    if amount < -100 or amount > 100:
        await send_message(
            ctx.message.channel,
            embed_description=f"Amount must be between -100 and 100",
            colour=Colour.red(),
        )
        return
    await send_message(
        ctx.message.channel,
        embed_description=f"Team bias for {member.name} set to `{amount}%`",
        colour=Colour.green(),
    )


@bot.command()
@commands.check(is_admin)
async def setcommandprefix(ctx: Context, prefix: str):
    message = ctx.message
    global COMMAND_PREFIX
    COMMAND_PREFIX = prefix
    await send_message(
        message.channel,
        embed_description=f"Command prefix set to {COMMAND_PREFIX}",
        colour=Colour.green(),
    )


@bot.command()
@commands.check(is_admin)
async def setqueuerated(ctx: Context, queue_name: str):
    message = ctx.message
    session = Session()
    queue: Queue = session.query(Queue).filter(Queue.name.ilike(queue_name)).first()  # type: ignore
    if queue:
        queue.is_rated = True
        await send_message(
            message.channel,
            embed_description=f"Queue {queue_name} is now rated",
            colour=Colour.blue(),
        )
    else:
        await send_message(
            message.channel,
            embed_description=f"Queue not found: {queue_name}",
            colour=Colour.red(),
        )
    session.commit()


@bot.command()
@commands.check(is_admin)
async def setqueueunrated(ctx: Context, queue_name: str):
    message = ctx.message
    session = Session()
    queue: Queue = session.query(Queue).filter(Queue.name.ilike(queue_name)).first()  # type: ignore
    if queue:
        queue.is_rated = False
        await send_message(
            message.channel,
            embed_description=f"Queue {queue_name} is now unrated",
            colour=Colour.blue(),
        )
    else:
        await send_message(
            message.channel,
            embed_description=f"Queue not found: {queue_name}",
            colour=Colour.red(),
        )
    session.commit()


@bot.command()
@commands.check(is_admin)
async def setmapvotethreshold(ctx: Context, threshold: int):
    message = ctx.message
    global MAP_VOTE_THRESHOLD
    MAP_VOTE_THRESHOLD = threshold

    await send_message(
        message.channel,
        embed_description=f"Map vote threshold set to {MAP_VOTE_THRESHOLD}",
        colour=Colour.green(),
    )


@bot.command()
async def showgame(ctx: Context, game_id: str):
    message = ctx.message
    session = Session()
    finished_game = (
        session.query(FinishedGame)
        .filter(FinishedGame.game_id.startswith(game_id))
        .first()
    )
    if not finished_game:
        await send_message(
            message.channel,
            embed_description=f"Could not find game: {game_id}",
            colour=Colour.red(),
        )
        return

    game_str = finished_game_str(finished_game)
    await send_message(
        message.channel,
        embed_description=game_str,
        colour=Colour.blue(),
    )


@bot.command()
async def showgamedebug(ctx: Context, game_id: str):
    message = ctx.message
    session = Session()
    finished_game = (
        session.query(FinishedGame)
        .filter(FinishedGame.game_id.startswith(game_id))
        .first()
    )
    if finished_game:
        game_str = finished_game_str(finished_game, debug=True)
<<<<<<< HEAD
        await message.author.send(
            embed=Embed(description=game_str, colour=Colour.blue())
        )
=======
        fgps: list[FinishedGamePlayer] = (
            session.query(FinishedGamePlayer)
            .filter(FinishedGamePlayer.finished_game_id == finished_game.id)
            .all()
        )
        player_ids: list[int] = [fgp.player_id for fgp in fgps]
        best_teams = get_n_best_finished_game_teams(
            fgps, (len(fgps) + 1) // 2, finished_game.is_rated, 5
        )
        worst_teams = get_n_worst_finished_game_teams(
            fgps, (len(fgps) + 1) // 2, finished_game.is_rated, 1
        )
        game_str += "\n**Most even team combinations:**"
        for _, best_team in best_teams:
            team0_players = best_team[: len(best_team) // 2]
            team1_players = best_team[len(best_team) // 2 :]
            game_str += f"\n{mock_finished_game_teams_str(team0_players, team1_players, finished_game.is_rated)}"
        game_str += "\n\n**Least even team combination:**"
        for _, worst_team in worst_teams:
            team0_players = worst_team[: len(worst_team) // 2]
            team1_players = worst_team[len(worst_team) // 2 :]
            game_str += f"\n{mock_finished_game_teams_str(team0_players, team1_players, finished_game.is_rated)}"
>>>>>>> 9966365e
        await send_message(
            message.channel,
            embed_description=game_str,
            colour=Colour.blue(),
        )
    else:
        in_progress_game: InProgressGame | None = (
            session.query(InProgressGame)
            .filter(InProgressGame.id.startswith(game_id))
            .first()
        )
        if not in_progress_game:
            await send_message(
                message.channel,
                embed_description=f"Could not find game: {game_id}",
                colour=Colour.red(),
            )
            return
        else:
            game_str = in_progress_game_str(in_progress_game, debug=True)
<<<<<<< HEAD
            await message.author.send(
                embed=Embed(description=game_str, colour=Colour.blue())
            )
=======
            queue: Queue = (
                session.query(Queue)
                .filter(Queue.id == in_progress_game.queue_id)
                .first()
            )
            igps: list[InProgressGamePlayer] = (
                session.query(InProgressGamePlayer)
                .filter(InProgressGamePlayer.in_progress_game_id == in_progress_game.id)
                .all()
            )
            player_ids: list[int] = [igp.player_id for igp in igps]
            players: list[Player] = session.query(Player).filter(
                Player.id.in_(player_ids)
            ).all()
            best_teams = get_n_best_teams(
                players, (len(players) + 1) // 2, queue.is_rated, 5
            )
            worst_teams = get_n_worst_teams(
                players, (len(players) + 1) // 2, queue.is_rated, 1
            )
            game_str += "\n**Most even team combinations:**"
            for _, best_team in best_teams:
                team0_players = best_team[: len(best_team) // 2]
                team1_players = best_team[len(best_team) // 2 :]
                game_str += (
                    f"\n{mock_teams_str(team0_players, team1_players, queue.is_rated)}"
                )
            game_str += "\n\n**Least even team combination:**"
            for _, worst_team in worst_teams:
                team0_players = worst_team[: len(worst_team) // 2]
                team1_players = worst_team[len(worst_team) // 2 :]
                game_str += (
                    f"\n{mock_teams_str(team0_players, team1_players, queue.is_rated)}"
                )
>>>>>>> 9966365e
            await send_message(
                message.channel,
                embed_description=game_str,
                colour=Colour.blue(),
            )


@bot.command()
async def status(ctx: Context, *args):
    session = Session()
    queues: list[Queue] = []
    all_queues = session.query(Queue).order_by(Queue.created_at.asc()).all()  # type: ignore
    if len(args) == 0:
        queues: list[Queue] = all_queues
    else:
        for arg in args:
            # Try adding by integer index first, then try string name
            try:
                queue_index = int(arg) - 1
                queues.append(all_queues[queue_index])
            except ValueError:
                queue: Queue | None = session.query(Queue).filter(Queue.name.ilike(arg)).first()  # type: ignore
                if queue:
                    queues.append(queue)
            except IndexError:
                continue

    games_by_queue: dict[str, list[InProgressGame]] = defaultdict(list)
    for game in session.query(InProgressGame):
        if game.queue_id:
            games_by_queue[game.queue_id].append(game)

    output = ""
    # Only show map if they didn't request a specific queue
    if len(args) == 0:
        current_map: CurrentMap | None = session.query(CurrentMap).first()
        if current_map:
            rotation_maps: list[RotationMap] = session.query(RotationMap).order_by(RotationMap.created_at.asc()).all()  # type: ignore
            next_rotation_map_index = (current_map.map_rotation_index + 1) % len(
                rotation_maps
            )
            next_map = rotation_maps[next_rotation_map_index]

            time_since_update: timedelta = datetime.now(
                timezone.utc
            ) - current_map.updated_at.replace(tzinfo=timezone.utc)
            time_until_rotation = MAP_ROTATION_MINUTES - (
                time_since_update.seconds // 60
            )
            if current_map.map_rotation_index == 0:
                output += f"**Next map: {current_map.full_name} ({current_map.short_name})**\n_Map after next: {next_map.full_name} ({next_map.short_name})_\n"
            else:
                output += f"**Next map: {current_map.full_name} ({current_map.short_name})**\n_Map after next (auto-rotates in {time_until_rotation} minutes): {next_map.full_name} ({next_map.short_name})_\n"
        skip_map_votes: list[SkipMapVote] = session.query(SkipMapVote).all()
        output += f"_Votes to skip (voteskip): [{len(skip_map_votes)}/{MAP_VOTE_THRESHOLD}]_\n"

        # TODO: This is duplicated
        map_votes: list[MapVote] = session.query(MapVote).all()
        voted_map_ids: list[str] = [map_vote.voteable_map_id for map_vote in map_votes]
        voted_maps: list[VoteableMap] = (
            session.query(VoteableMap).filter(VoteableMap.id.in_(voted_map_ids)).all()  # type: ignore
        )
        voted_maps_str = ", ".join(
            [
                f"{voted_map.short_name} [{voted_map_ids.count(voted_map.id)}/{MAP_VOTE_THRESHOLD}]"
                for voted_map in voted_maps
            ]
        )
        output += f"_Votes to change map (votemap): {voted_maps_str}_\n\n"

    for i, queue in enumerate(queues):
        if i > 0:
            output += "\n"
        players_in_queue = (
            session.query(Player)
            .join(QueuePlayer)
            .filter(QueuePlayer.queue_id == queue.id)
            .all()
        )
        if queue.is_locked:
            output += (
                f"*{queue.name} (locked)* [{len(players_in_queue)} / {queue.size}]\n"
            )
        else:
            output += f"**{queue.name}** [{len(players_in_queue)} / {queue.size}]\n"

        if len(players_in_queue) > 0:
            output += f"**IN QUEUE:** "
            output += ", ".join(sorted([escape_markdown(player.name) for player in players_in_queue]))
            output += "\n"

        if queue.id in games_by_queue:
            game: InProgressGame
            for i, game in enumerate(games_by_queue[queue.id]):
                team0_players = (
                    session.query(Player)
                    .join(InProgressGamePlayer)
                    .filter(
                        InProgressGamePlayer.in_progress_game_id == game.id,
                        InProgressGamePlayer.team == 0,
                    )
                    .all()
                )

                team1_players = (
                    session.query(Player)
                    .join(InProgressGamePlayer)
                    .filter(
                        InProgressGamePlayer.in_progress_game_id == game.id,
                        InProgressGamePlayer.team == 1,
                    )
                    .all()
                )

                short_game_id = short_uuid(game.id)
                if i > 0:
                    output += "\n"
                # output += f"**IN GAME** ({short_game_id}) (TS: {round(game.average_trueskill, 2)}):\n"
                output += f"**IN GAME - {game.map_short_name}** ({short_game_id}):\n"
                output += pretty_format_team(
                    game.team0_name, game.win_probability, team0_players
                )
                output += pretty_format_team(
                    game.team1_name, 1 - game.win_probability, team1_players
                )
                minutes_ago = (
                    datetime.now(timezone.utc)
                    - game.created_at.replace(tzinfo=timezone.utc)
                ).seconds // 60
                output += f"@ {minutes_ago} minutes ago\n"

    if len(output) == 0:
        output = "No queues or games"

    await send_message(
        ctx.message.channel, embed_description=output, colour=Colour.blue()
    )


@bot.command()
async def stats(ctx: Context):
    player_id = ctx.message.author.id
    session = Session()
    fgps = (
        session.query(FinishedGamePlayer)
        .filter(FinishedGamePlayer.player_id == player_id)
        .all()
    )
    finished_game_ids = [fgp.finished_game_id for fgp in fgps]
    fgs = (
        session.query(FinishedGame).filter(FinishedGame.id.in_(finished_game_ids)).all()
    )
    fgps_by_finished_game_id: dict[str, FinishedGamePlayer] = {
        fgp.finished_game_id: fgp for fgp in fgps
    }

    player = session.query(Player).filter(Player.id == ctx.message.author.id).first()
    players: list[Player] = session.query(Player).all()
    trueskills = list(
        reversed(
            sorted(
                [
                    round(p.rated_trueskill_mu - 3 * p.rated_trueskill_sigma, 2)
                    for p in players
                ]
            )
        )
    )
    trueskill_index = trueskills.index(
        round(player.rated_trueskill_mu - 3 * player.rated_trueskill_sigma, 2)
    )
    trueskill_ratio = trueskill_index / len(trueskills)
    if trueskill_ratio <= 0.05:
        trueskill_pct = "Top 5%"
    elif trueskill_ratio <= 0.10:
        trueskill_pct = "Top 10%"
    elif trueskill_ratio <= 0.25:
        trueskill_pct = "Top 25%"
    elif trueskill_ratio <= 0.50:
        trueskill_pct = "Top 50%"
    elif trueskill_ratio <= 0.75:
        trueskill_pct = "Top 75%"
    else:
        trueskill_pct = "Top 100%"

    def is_win(finished_game: FinishedGame) -> bool:
        if (
            fgps_by_finished_game_id[finished_game.id].team
            == finished_game.winning_team
        ):
            return True
        return False

    def is_loss(finished_game: FinishedGame) -> bool:
        if (
            fgps_by_finished_game_id[finished_game.id].team
            != finished_game.winning_team
            and finished_game.winning_team != -1
        ):
            return True
        return False

    def is_tie(finished_game: FinishedGame) -> bool:
        return finished_game.winning_team == -1

    wins = list(filter(is_win, fgs))
    losses = list(filter(is_loss, fgs))
    ties = list(filter(is_tie, fgs))
    total_games = len(fgs)

    def last_month(finished_game: FinishedGame) -> bool:
        return finished_game.finished_at > datetime.now() - timedelta(days=30)

    def last_three_months(finished_game: FinishedGame) -> bool:
        return finished_game.finished_at > datetime.now() - timedelta(days=60)

    def last_six_months(finished_game: FinishedGame) -> bool:
        return finished_game.finished_at > datetime.now() - timedelta(days=180)

    def last_year(finished_game: FinishedGame) -> bool:
        return finished_game.finished_at > datetime.now() - timedelta(days=365)

    games_last_month = list(filter(last_month, fgs))
    games_last_three_months = list(filter(last_three_months, fgs))
    games_last_six_months = list(filter(last_six_months, fgs))
    games_last_year = list(filter(last_year, fgs))
    wins_last_month = len(list(filter(is_win, games_last_month)))
    losses_last_month = len(list(filter(is_loss, games_last_month)))
    ties_last_month = len(list(filter(is_tie, games_last_month)))
    wins_last_three_months = len(list(filter(is_win, games_last_three_months)))
    losses_last_three_months = len(list(filter(is_loss, games_last_three_months)))
    ties_last_three_months = len(list(filter(is_tie, games_last_three_months)))
    wins_last_six_months = len(list(filter(is_win, games_last_six_months)))
    losses_last_six_months = len(list(filter(is_loss, games_last_six_months)))
    ties_last_six_months = len(list(filter(is_tie, games_last_six_months)))
    wins_last_year = len(list(filter(is_win, games_last_year)))
    losses_last_year = len(list(filter(is_loss, games_last_year)))
    ties_last_year = len(list(filter(is_tie, games_last_year)))

    output = ""
    output += f"**Trueskill:** {trueskill_pct}"
    output += f"\n\n**Wins / Losses / Ties:**"
    output += (
        f"\n**Lifetime:** {len(wins)} / {len(losses)} / {len(ties)} ({total_games})"
    )
    output += f"\n**Last month:** {wins_last_month} / {losses_last_month} / {ties_last_month} ({len(games_last_month)})"
    output += f"\n**Last three months:** {wins_last_three_months} / {losses_last_three_months} / {ties_last_three_months} ({len(games_last_three_months)})"
    output += f"\n**Last six months:** {wins_last_six_months} / {losses_last_six_months} / {ties_last_six_months} ({len(games_last_six_months)})"
    output += f"\n**Last year:** {wins_last_year} / {losses_last_year} / {ties_last_year} ({len(games_last_year)})"

    await send_message(
        channel=ctx.message.channel,
        embed_description=output,
        colour=Colour.blue(),
    )


@bot.command()
async def sub(ctx: Context, member: Member):
    message = ctx.message
    """
    Substitute one player in a game for another
    """
    session = Session()
    caller = message.author
    caller_game = get_player_game(caller.id, session)
    callee = member
    callee_game = get_player_game(callee.id, session)

    if caller_game and callee_game:
        await send_message(
            channel=message.channel,
            embed_description=f"{escape_markdown(caller.name)} and {escape_markdown(callee.name)} are both already in a game",
            colour=Colour.red(),
        )
        return
    elif not caller_game and not callee_game:
        await send_message(
            channel=message.channel,
            embed_description=f"{escape_markdown(caller.name)} and {escape_markdown(callee.name)} are not in a game",
            colour=Colour.red(),
        )
        return

    # The callee may not be recorded in the database
    if not session.query(Player).filter(Player.id == callee.id).first():
        session.add(Player(id=callee.id, name=callee.name))

    if caller_game:
        caller_game_player = (
            session.query(InProgressGamePlayer)
            .filter(
                InProgressGamePlayer.in_progress_game_id == caller_game.id,
                InProgressGamePlayer.player_id == caller.id,
            )
            .first()
        )
        session.add(
            InProgressGamePlayer(
                in_progress_game_id=caller_game.id,
                player_id=callee.id,
                team=caller_game_player.team,
            )
        )
        session.delete(caller_game_player)

        # Remove the person subbed in from queues
        session.query(QueuePlayer).filter(QueuePlayer.player_id == callee.id).delete()
        session.commit()
    elif callee_game:
        callee_game_player = (
            session.query(InProgressGamePlayer)
            .filter(
                InProgressGamePlayer.in_progress_game_id == callee_game.id,
                InProgressGamePlayer.player_id == callee.id,
            )
            .first()
        )
        session.add(
            InProgressGamePlayer(
                in_progress_game_id=callee_game.id,
                player_id=caller.id,
                team=callee_game_player.team,
            )
        )
        session.delete(callee_game_player)

        # Remove the person subbing in from queues
        session.query(QueuePlayer).filter(QueuePlayer.player_id == caller.id).delete()
        session.commit()

    await send_message(
        channel=message.channel,
        embed_description=f"{escape_markdown(callee.name)} has been substituted with {escape_markdown(caller.name)}",
        colour=Colour.green(),
    )

    game: InProgressGame | None = callee_game or caller_game
    if not game:
        return
    queue: Queue = session.query(Queue).filter(Queue.id == game.queue_id).first()

    game_players = (
        session.query(InProgressGamePlayer)
        .filter(InProgressGamePlayer.in_progress_game_id == game.id)
        .all()
    )
    player_ids: list[int] = list(map(lambda x: x.player_id, game_players))
    players, win_prob = get_even_teams(
        player_ids, len(player_ids) // 2, is_rated=queue.is_rated
    )
    for game_player in game_players:
        session.delete(game_player)
    game.win_probability = win_prob
    team0_players = players[: len(players) // 2]
    team1_players = players[len(players) // 2 :]

    short_game_id = short_uuid(game.id)
    channel_message = f"New teams ({short_game_id}):"
    channel_embed = ""
    channel_embed += pretty_format_team(game.team0_name, win_prob, team0_players)
    channel_embed += pretty_format_team(game.team1_name, 1 - win_prob, team1_players)

    for player in team0_players:
        # TODO: This block is duplicated
        if message.guild:
            member_: Member | None = message.guild.get_member(player.id)
            if member_:
                try:
                    await member_.send(
                        content=channel_message,
                        embed=Embed(
                            description=f"{channel_embed}",
                            colour=Colour.blue(),
                        ),
                    )
                except Exception:
                    pass

        game_player = InProgressGamePlayer(
            in_progress_game_id=game.id,
            player_id=player.id,
            team=0,
        )
        session.add(game_player)

    for player in team1_players:
        # TODO: This block is duplicated
        if message.guild:
            member_: Member | None = message.guild.get_member(player.id)
            if member_:
                try:
                    await member_.send(
                        content=channel_message,
                        embed=Embed(
                            description=f"{channel_embed}",
                            colour=Colour.blue(),
                        ),
                    )
                except Exception:
                    pass

        game_player = InProgressGamePlayer(
            in_progress_game_id=game.id,
            player_id=player.id,
            team=1,
        )
        session.add(game_player)

    await send_message(
        message.channel,
        content=channel_message,
        embed_description=channel_embed,
        colour=Colour.blue(),
    )
    session.commit()


@bot.command()
@commands.check(is_admin)
async def unban(ctx: Context, member: Member):
    message = ctx.message
    session = Session()
    players = session.query(Player).filter(Player.id == member.id).all()
    if len(players) == 0 or not players[0].is_banned:
        await send_message(
            message.channel,
            embed_description=f"{escape_markdown(member.name)} is not banned",
            colour=Colour.red(),
        )
        return

    players[0].is_banned = False
    session.commit()
    await send_message(
        message.channel,
        embed_description=f"{escape_markdown(member.name)} unbanned",
        colour=Colour.green(),
    )


@bot.command()
@commands.check(is_admin)
async def unisolatequeue(ctx: Context, queue_name: str):
    message = ctx.message
    session = Session()
    queue: Queue = session.query(Queue).filter(Queue.name.ilike(queue_name)).first()  # type: ignore
    if queue:
        queue.is_isolated = False
        await send_message(
            message.channel,
            embed_description=f"Queue {queue_name} is now unisolated",
            colour=Colour.blue(),
        )
    else:
        await send_message(
            message.channel,
            embed_description=f"Queue not found: {queue_name}",
            colour=Colour.red(),
        )
    session.commit()


@bot.command()
@commands.check(is_admin)
async def unlockqueue(ctx: Context, queue_name: str):
    message = ctx.message
    session = Session()
    queue: Queue | None = session.query(Queue).filter(Queue.name == queue_name).first()
    if not queue:
        await send_message(
            message.channel,
            embed_description=f"Could not find queue: {queue_name}",
            colour=Colour.red(),
        )
        return

    queue.is_locked = False
    session.commit()

    await send_message(
        message.channel,
        embed_description=f"Queue {queue_name} unlocked",
        colour=Colour.green(),
    )


@bot.command()
async def unvote(ctx: Context):
    message = ctx.message
    """
    Remove all of a player's votes
    """
    session = Session()
    session.query(MapVote).filter(MapVote.player_id == message.author.id).delete()
    session.query(SkipMapVote).filter(
        SkipMapVote.player_id == message.author.id
    ).delete()
    session.commit()
    await send_message(
        message.channel,
        embed_description="All map votes deleted",
        colour=Colour.green(),
    )


# TODO: Unvote for many maps at once
@bot.command()
async def unvotemap(ctx: Context, map_short_name: str):
    message = ctx.message
    session = Session()
    voteable_map: VoteableMap | None = session.query(VoteableMap).filter(VoteableMap.short_name.ilike(args[0])).first()  # type: ignore
    if not voteable_map:
        await send_message(
            message.channel,
            embed_description=f"Could not find voteable map: {map_short_name}",
            colour=Colour.red(),
        )
        return
    map_vote: MapVote | None = (
        session.query(MapVote)
        .filter(
            MapVote.player_id == message.author.id,
            MapVote.voteable_map_id == voteable_map.id,
        )
        .first()
    )
    if not map_vote:
        await send_message(
            message.channel,
            embed_description=f"You don't have a vote for: {map_short_name}",
            colour=Colour.red(),
        )
        return
    else:
        session.delete(map_vote)
    session.commit()
    await send_message(
        message.channel,
        embed_description=f"Your vote for {map_short_name} was removed",
        colour=Colour.green(),
    )


@bot.command()
async def unvoteskip(ctx: Context):
    message = ctx.message
    """
    A player votes to go to the next map in rotation
    """
    session = Session()
    skip_map_vote: SkipMapVote | None = (
        session.query(SkipMapVote)
        .filter(SkipMapVote.player_id == message.author.id)
        .first()
    )
    if skip_map_vote:
        session.delete(skip_map_vote)
        session.commit()
        await send_message(
            message.channel,
            embed_description="Your vote to skip the current map was removed.",
            colour=Colour.green(),
        )
    else:
        await send_message(
            message.channel,
            embed_description="You don't have a vote to skip the current map.",
            colour=Colour.green(),
        )


def get_voteable_maps_str():
    voteable_maps: list[VoteableMap] = Session().query(VoteableMap).all()
    return ", ".join([voteable_map.short_name for voteable_map in voteable_maps])


# TODO: Vote for many maps at once
@bot.command(usage=f"<map_short_name>\nMaps:{get_voteable_maps_str()}")
async def votemap(ctx: Context, map_short_name: str):
    message = ctx.message
    session = Session()
    voteable_map: VoteableMap | None = session.query(VoteableMap).filter(VoteableMap.short_name.ilike(map_short_name)).first()  # type: ignore
    if not voteable_map:
        await send_message(
            message.channel,
            embed_description=f"Could not find voteable map: {map_short_name}\nMaps: {get_voteable_maps_str()}",
            colour=Colour.red(),
        )
        return

    session.add(
        MapVote(message.channel.id, message.author.id, voteable_map_id=voteable_map.id)
    )
    try:
        session.commit()
    except IntegrityError:
        session.rollback()

    map_votes: list[MapVote] = (
        Session()
        .query(MapVote)
        .filter(MapVote.voteable_map_id == voteable_map.id)
        .all()
    )
    if len(map_votes) == MAP_VOTE_THRESHOLD:
        current_map: CurrentMap | None = session.query(CurrentMap).first()
        if current_map:
            current_map.full_name = voteable_map.full_name
            current_map.short_name = voteable_map.short_name
            current_map.updated_at = datetime.now(timezone.utc)
        else:
            session.add(
                CurrentMap(
                    full_name=voteable_map.full_name,
                    map_rotation_index=0,
                    short_name=voteable_map.short_name,
                )
            )
            try:
                session.commit()
            except IntegrityError:
                session.rollback()

        await send_message(
            message.channel,
            embed_description=f"Vote for {voteable_map.full_name} ({voteable_map.short_name}) passed!\n**New map: {voteable_map.full_name} ({voteable_map.short_name})**",
            colour=Colour.green(),
        )
        session.query(MapVote).delete()
        session.query(SkipMapVote).delete()
        if message.guild:
            # TODO: Check if another vote already exists
            session.add(
                VotePassedWaitlist(
                    channel_id=message.channel.id,
                    guild_id=message.guild.id,
                    end_waitlist_at=datetime.now(timezone.utc)
                    + timedelta(seconds=RE_ADD_DELAY),
                )
            )
        session.commit()
    else:
        map_votes: list[MapVote] = session.query(MapVote).all()
        voted_map_ids: list[str] = [map_vote.voteable_map_id for map_vote in map_votes]
        voted_maps: list[VoteableMap] = (
            session.query(VoteableMap).filter(VoteableMap.id.in_(voted_map_ids)).all()  # type: ignore
        )
        voted_maps_str = ", ".join(
            [
                f"{voted_map.short_name} [{voted_map_ids.count(voted_map.id)}/{MAP_VOTE_THRESHOLD}]"
                for voted_map in voted_maps
            ]
        )
        await send_message(
            message.channel,
            embed_description=f"Added map vote for {map_short_name}.\n!unvotemap to remove your vote.\nVotes: {voted_maps_str}",
            colour=Colour.green(),
        )

    session.commit()


@bot.command()
async def voteskip(ctx: Context):
    message = ctx.message
    """
    A player votes to go to the next map in rotation
    """
    session = Session()
    session.add(SkipMapVote(message.channel.id, message.author.id))
    try:
        session.commit()
    except IntegrityError:
        session.rollback()

    skip_map_votes: list[SkipMapVote] = Session().query(SkipMapVote).all()
    if len(skip_map_votes) >= MAP_VOTE_THRESHOLD:
        update_current_map_to_next_map_in_rotation()
        current_map: CurrentMap = Session().query(CurrentMap).first()
        await send_message(
            message.channel,
            embed_description=f"Vote to skip the current map passed!\n**New map: {current_map.full_name} ({current_map.short_name})**",
            colour=Colour.green(),
        )

        session.query(MapVote).delete()
        session.query(SkipMapVote).delete()
        if message.guild:
            # TODO: Might be bugs if two votes pass one after the other
            vpw: VotePassedWaitlist | None = session.query(VotePassedWaitlist).first()
            if not vpw:
                session.add(
                    VotePassedWaitlist(
                        channel_id=message.channel.id,
                        guild_id=message.guild.id,
                        end_waitlist_at=datetime.now(timezone.utc)
                        + timedelta(seconds=RE_ADD_DELAY),
                    )
                )
        session.commit()
    else:
        skip_map_votes: list[SkipMapVote] = session.query(SkipMapVote).all()
        await send_message(
            message.channel,
            embed_description=f"Added vote to skip the current map.\n!unvoteskip to remove vote.\nVotes to skip: [{len(skip_map_votes)}/{MAP_VOTE_THRESHOLD}]",
            colour=Colour.green(),
        )<|MERGE_RESOLUTION|>--- conflicted
+++ resolved
@@ -2735,11 +2735,6 @@
     )
     if finished_game:
         game_str = finished_game_str(finished_game, debug=True)
-<<<<<<< HEAD
-        await message.author.send(
-            embed=Embed(description=game_str, colour=Colour.blue())
-        )
-=======
         fgps: list[FinishedGamePlayer] = (
             session.query(FinishedGamePlayer)
             .filter(FinishedGamePlayer.finished_game_id == finished_game.id)
@@ -2762,7 +2757,6 @@
             team0_players = worst_team[: len(worst_team) // 2]
             team1_players = worst_team[len(worst_team) // 2 :]
             game_str += f"\n{mock_finished_game_teams_str(team0_players, team1_players, finished_game.is_rated)}"
->>>>>>> 9966365e
         await send_message(
             message.channel,
             embed_description=game_str,
@@ -2783,11 +2777,6 @@
             return
         else:
             game_str = in_progress_game_str(in_progress_game, debug=True)
-<<<<<<< HEAD
-            await message.author.send(
-                embed=Embed(description=game_str, colour=Colour.blue())
-            )
-=======
             queue: Queue = (
                 session.query(Queue)
                 .filter(Queue.id == in_progress_game.queue_id)
@@ -2822,7 +2811,6 @@
                 game_str += (
                     f"\n{mock_teams_str(team0_players, team1_players, queue.is_rated)}"
                 )
->>>>>>> 9966365e
             await send_message(
                 message.channel,
                 embed_description=game_str,
