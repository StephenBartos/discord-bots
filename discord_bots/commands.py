import heapq
import logging  # TODO: need to change to module logging, since doing this will always display "root.INFO,WARN,..."
import os
import sys
from bisect import bisect
from collections import defaultdict
from datetime import datetime, timedelta, timezone
from glob import glob
from itertools import combinations
from math import floor
from os import remove
from random import choice, randint, random, shuffle, uniform
from shutil import copyfile
from tempfile import NamedTemporaryFile
from typing import List, Literal, Optional, Union

import discord
import imgkit
from discord import (
    CategoryChannel,
    Colour,
    DMChannel,
    Embed,
    GroupChannel,
    Interaction,
    Message,
    TextChannel,
    VoiceChannel,
)
from discord.ext import commands
from discord.ext.commands.context import Context
from discord.guild import Guild
from discord.member import Member
from discord.user import User
from discord.utils import escape_markdown
from numpy import std
from PIL import Image
from sqlalchemy import func, or_
from sqlalchemy.exc import IntegrityError
from sqlalchemy.orm.session import Session as SQLAlchemySession
from sqlalchemy.sql import select
from table2ascii import Alignment, PresetStyle, table2ascii
from trueskill import Rating, rate

import discord_bots.config as config
from discord_bots.checks import is_admin
from discord_bots.utils import (
    MU_LOWER_UNICODE,
    SIGMA_LOWER_UNICODE,
    code_block,
    create_finished_game_embed,
    mean,
    number_to_emote,
    pretty_format_team,
    print_leaderboard,
    send_in_guild_message,
    send_message,
    short_uuid,
    update_next_map_to_map_after_next,
    win_probability,
)

from .bot import bot
from .cogs.economy import EconomyCommands
from .cogs.in_progress_game import InProgressGameCog, InProgressGameView
from .models import (
    AdminRole,
    Category,
    Commend,
    CustomCommand,
    DiscordGuild,
    FinishedGame,
    FinishedGamePlayer,
    InProgressGame,
    InProgressGameChannel,
    InProgressGamePlayer,
    Map,
    MapVote,
    Player,
    PlayerCategoryTrueskill,
    PlayerDecay,
    Queue,
    QueueNotification,
    QueuePlayer,
    QueueRole,
    QueueWaitlist,
    QueueWaitlistPlayer,
    Rotation,
    RotationMap,
    Session,
    SkipMapVote,
    VotePassedWaitlist,
    VotePassedWaitlistPlayer,
)
from .names import generate_be_name, generate_ds_name
from .queues import AddPlayerQueueMessage, add_player_queue
from .twitch import twitch

_log = logging.getLogger(__name__)


def get_even_teams(
    player_ids: list[int], team_size: int, is_rated: bool, queue_category_id: str | None
) -> tuple[list[Player], float]:
    """
    This is the one used when a new game is created. The other methods are for the showgamedebug command
    TODO: Tests
    TODO: Re-use get_n_teams function

    Try to figure out even teams, the first half of the returning list is
    the first team, the second half is the second team.

    :returns: list of players and win probability for the first team
    """
    session = Session()
    players: list[Player] = (
        session.query(Player).filter(Player.id.in_(player_ids)).all()
    )
    # This is important! This ensures captains are randomly distributed!
    shuffle(players)
    if queue_category_id:
        player_category_trueskills = session.query(PlayerCategoryTrueskill).filter(
            PlayerCategoryTrueskill.player_id.in_(player_ids),
            PlayerCategoryTrueskill.category_id == queue_category_id,
        )
        player_category_trueskills = {
            prt.player_id: prt for prt in player_category_trueskills
        }
    else:
        player_category_trueskills = {}
    best_win_prob_so_far: float = 0.0
    best_teams_so_far: list[Player] = []

    all_combinations = list(combinations(players, team_size))
    if config.MAXIMUM_TEAM_COMBINATIONS:
        all_combinations = all_combinations[: config.MAXIMUM_TEAM_COMBINATIONS]
    for i, team0 in enumerate(all_combinations):
        team1 = [p for p in players if p not in team0]
        team0_ratings = []
        for player in team0:
            if queue_category_id and player.id in player_category_trueskills:
                player_category_trueskill: PlayerCategoryTrueskill = (
                    player_category_trueskills[player.id]
                )
                team0_ratings.append(
                    Rating(
                        player_category_trueskill.mu,
                        player_category_trueskill.sigma,
                    )
                )
            else:
                team0_ratings.append(
                    Rating(player.rated_trueskill_mu, player.rated_trueskill_sigma)
                )
        team1_ratings = []
        for player in team1:
            if queue_category_id and player.id in player_category_trueskills:
                player_category_trueskill: PlayerCategoryTrueskill = (
                    player_category_trueskills[player.id]
                )
                team1_ratings.append(
                    Rating(
                        player_category_trueskill.mu,
                        player_category_trueskill.sigma,
                    )
                )
            else:
                team1_ratings.append(
                    Rating(player.rated_trueskill_mu, player.rated_trueskill_sigma)
                )
        win_prob = win_probability(team0_ratings, team1_ratings)
        current_team_evenness = abs(0.50 - win_prob)
        best_team_evenness_so_far = abs(0.50 - best_win_prob_so_far)
        if current_team_evenness < best_team_evenness_so_far:
            best_win_prob_so_far = win_prob
            best_teams_so_far = list(team0[:]) + list(team1[:])
        if best_team_evenness_so_far < 0.001:
            break

    _log.info(
        f"Found team evenness: {best_team_evenness_so_far} interations: {i}"
    )  # DEBUG, TRACE?
    return best_teams_so_far, best_win_prob_so_far


# Return n of the most even or least even teams
# For best teams, use direction = 1, for worst teams use direction = -1
def get_n_teams(
    players: list[Player],
    team_size: int,
    is_rated: bool,
    n: int,
    direction: int = 1,
) -> list[tuple[list[Player], float]]:
    teams: list[tuple[float, list[Player]]] = []

    all_combinations = list(combinations(players, team_size))
    for team0 in all_combinations:
        team1 = [p for p in players if p not in team0]
        team0_ratings = list(
            map(
                lambda x: Rating(x.rated_trueskill_mu, x.rated_trueskill_sigma),
                team0,
            )
        )
        team1_ratings = list(
            map(
                lambda x: Rating(x.rated_trueskill_mu, x.rated_trueskill_sigma),
                team1,
            )
        )
        win_prob = win_probability(team0_ratings, team1_ratings)
        current_team_evenness = abs(0.50 - win_prob)
        heapq.heappush(
            teams, (direction * current_team_evenness, list(team0[:]) + list(team1[:]))
        )

    teams_out = []
    for _ in range(n):
        teams_out.append(heapq.heappop(teams))

    return teams_out


def get_n_best_teams(
    players: list[Player], team_size: int, is_rated: bool, n: int
) -> list[tuple[list[Player], float]]:
    return get_n_teams(players, team_size, is_rated, n, 1)


def get_n_worst_teams(
    players: list[Player], team_size: int, is_rated: bool, n: int
) -> list[tuple[list[Player], float]]:
    return get_n_teams(players, team_size, is_rated, n, -1)


# Return n of the most even or least even teams
# For best teams, use direction = 1, for worst teams use direction = -1
def get_n_finished_game_teams(
    fgps: list[FinishedGamePlayer],
    team_size: int,
    is_rated: bool,
    n: int,
    direction: int = 1,
) -> list[tuple[list[FinishedGamePlayer], float]]:
    teams: list[tuple[float, list[FinishedGamePlayer]]] = []

    all_combinations = list(combinations(fgps, team_size))
    for team0 in all_combinations:
        team1 = [p for p in fgps if p not in team0]
        team0_ratings = list(
            map(
                lambda x: Rating(
                    x.rated_trueskill_mu_before, x.rated_trueskill_sigma_before
                ),
                team0,
            )
        )
        team1_ratings = list(
            map(
                lambda x: Rating(
                    x.rated_trueskill_mu_before, x.rated_trueskill_sigma_before
                ),
                team1,
            )
        )
        win_prob = win_probability(team0_ratings, team1_ratings)
        current_team_evenness = abs(0.50 - win_prob)
        heapq.heappush(
            teams, (direction * current_team_evenness, list(team0[:]) + list(team1[:]))
        )

    teams_out = []
    for _ in range(n):
        teams_out.append(heapq.heappop(teams))

    return teams_out


def get_n_best_finished_game_teams(
    fgps: list[FinishedGamePlayer], team_size: int, is_rated: bool, n: int
) -> list[tuple[list[FinishedGamePlayer], float]]:
    return get_n_finished_game_teams(fgps, team_size, is_rated, n, 1)


def get_n_worst_finished_game_teams(
    fgps: list[FinishedGamePlayer], team_size: int, is_rated: bool, n: int
) -> list[tuple[list[FinishedGamePlayer], float]]:
    return get_n_finished_game_teams(fgps, team_size, is_rated, n, -1)


async def create_game(
    queue_id: str,
    player_ids: list[int],
    channel: TextChannel | DMChannel | GroupChannel,
    guild: Guild,
):
    session = Session()
    queue: Queue = session.query(Queue).filter(Queue.id == queue_id).first()
    if len(player_ids) == 1:
        # Useful for debugging, no real world application
        players = session.query(Player).filter(Player.id == player_ids[0]).all()
        win_prob = 0
    else:
        players, win_prob = get_even_teams(
            player_ids,
            len(player_ids) // 2,
            is_rated=queue.is_rated,
            queue_category_id=queue.category_id,
        )
    category = session.query(Category).filter(Category.id == queue.category_id).first()
    player_category_trueskills = None
    if category:
        player_category_trueskills: list[PlayerCategoryTrueskill] = (
            session.query(PlayerCategoryTrueskill)
            .filter(
                PlayerCategoryTrueskill.category_id == category.id,
                PlayerCategoryTrueskill.player_id.in_(player_ids),
            )
            .all()
        )
    if player_category_trueskills:
        average_trueskill = mean(list(map(lambda x: x.mu, player_category_trueskills)))
    else:
        average_trueskill = mean(
            list(
                map(
                    lambda x: x.rated_trueskill_mu,
                    players,
                )
            )
        )

    next_rotation_map: RotationMap | None = (
        session.query(RotationMap)
        .join(Rotation, Rotation.id == RotationMap.rotation_id)
        .join(Queue, Queue.rotation_id == Rotation.id)
        .filter(Queue.id == queue.id)
        .filter(RotationMap.is_next == True)
        .first()
    )
    if not next_rotation_map:
        raise Exception("No next map!")

    rolled_random_map = False
    if next_rotation_map.is_random:
        # Roll for random map
        rolled_random_map = uniform(0, 1) < next_rotation_map.random_probability

    if rolled_random_map:
        maps: List[Map] = session.query(Map).all()
        random_map = choice(maps)
        next_map_full_name = random_map.full_name
        next_map_short_name = random_map.short_name
    else:
        next_map: Map | None = (
            session.query(Map).filter(Map.id == next_rotation_map.map_id).first()
        )
        next_map_full_name = next_map.full_name
        next_map_short_name = next_map.short_name

    game = InProgressGame(
        average_trueskill=average_trueskill,
        map_full_name=next_map_full_name,
        map_short_name=next_map_short_name,
        queue_id=queue.id,
        team0_name=generate_be_name(),
        team1_name=generate_ds_name(),
        win_probability=win_prob,
    )
    if config.ECONOMY_ENABLED:
        game.prediction_open = True
    session.add(game)

    team0_players = players[: len(players) // 2]
    team1_players = players[len(players) // 2 :]

    short_game_id = short_uuid(game.id)
    title = f"\nGame '{queue.name}' ({short_game_id}) has begun!\n"
    embed = Embed(
        title=title,
        colour=Colour.blue(),
    )

    be_channel, ds_channel = None, None
    categories = {category.id: category for category in guild.categories}
    voice_category = categories[config.TRIBES_VOICE_CATEGORY_CHANNEL_ID]
    if voice_category:
        be_channel, ds_channel = await create_team_voice_channels(
            session, guild, game, voice_category
        )
    else:
        _log.warning(
            f"could not find tribes_voice_category with id {config.TRIBES_VOICE_CATEGORY_CHANNEL_ID} in guild"
        )
    match_channel: discord.TextChannel = await guild.create_text_channel(
        f"{queue.name}-({short_game_id})", category=voice_category
    )
    session.add(
        InProgressGameChannel(in_progress_game_id=game.id, channel_id=match_channel.id)
    )
    embed.add_field(
        name="Map", value=f"{game.map_full_name} ({game.map_short_name})", inline=False
    )
    embed.add_field(
        name=f"{game.team0_name} ({round(100 * win_prob)}%)",
        value="\n".join([f"> <@{player.id}>" for player in team0_players]),
        inline=True,
    )
    embed.add_field(
        name=f"{game.team1_name} ({round(100 * (1 - win_prob))}%)",
        value="\n".join([f"> <@{player.id}>" for player in team1_players]),
        inline=True,
    )
    if match_channel:
        embed.add_field(
            name="Match Channel", value=match_channel.jump_url, inline=False
        )
    if config.SHOW_TRUESKILL:
        embed.add_field(
            name=f"Average {MU_LOWER_UNICODE}",
            value=round(average_trueskill, 2),
            inline=False,
        )
    embed.add_field(
        name="Match Commands", value="\n".join(["`/setgamecode`"]), inline=True
    )
    for player in team0_players:
        if be_channel:
            await send_in_guild_message(
                guild, player.id, message_content=be_channel.jump_url, embed=embed
            )
        game_player = InProgressGamePlayer(
            in_progress_game_id=game.id,
            player_id=player.id,
            team=0,
        )
        session.add(game_player)

    for player in team1_players:
        if ds_channel:
            await send_in_guild_message(
                guild, player.id, message_content=ds_channel.jump_url, embed=embed
            )
        game_player = InProgressGamePlayer(
            in_progress_game_id=game.id,
            player_id=player.id,
            team=1,
        )
        session.add(game_player)

    in_progress_game_cog = bot.get_cog("InProgressGameCog")
    if in_progress_game_cog is not None and isinstance(
        in_progress_game_cog, InProgressGameCog
    ):
        message = await match_channel.send(
            embed=embed, view=InProgressGameView(game.id, in_progress_game_cog)
        )
        game.message_id = message.id
        session.commit()
    else:
        _log.warning("Could not get InProgressGameCog")

    session.query(QueuePlayer).filter(QueuePlayer.player_id.in_(player_ids)).delete()  # type: ignore
    session.commit()

    if not rolled_random_map:
        await update_next_map_to_map_after_next(queue.rotation_id, False)

    if config.ECONOMY_ENABLED:
        prediction_message_id: int | None = (
            await EconomyCommands.create_prediction_message(None, game, match_channel)
        )
        if prediction_message_id:
            game.prediction_message_id = prediction_message_id
            session.commit()

    if config.ENABLE_VOICE_MOVE and queue.move_enabled and be_channel and ds_channel:
        await _movegameplayers(short_game_id, None, guild)
        await send_message(
            channel,
            embed_description=f"Players moved to voice channels for game {short_game_id}",
            colour=Colour.blue(),
        )

    session.close()


async def create_team_voice_channels(
    session: SQLAlchemySession,
    guild: Guild,
    game: InProgressGame,
    category: CategoryChannel,
) -> tuple[discord.VoiceChannel, discord.VoiceChannel]:
    be_channel = await guild.create_voice_channel(
        f"{game.team0_name}", category=category
    )
    ds_channel = await guild.create_voice_channel(
        f"{game.team1_name}", category=category
    )
    session.add(
        InProgressGameChannel(in_progress_game_id=game.id, channel_id=be_channel.id)
    )
    session.add(
        InProgressGameChannel(in_progress_game_id=game.id, channel_id=ds_channel.id)
    )
    return be_channel, ds_channel


async def add_player_to_queue(
    queue_id: str,
    player_id: int,
    channel: TextChannel | DMChannel | GroupChannel,
    guild: Guild,
) -> tuple[bool, bool]:
    """
    Helper function to add player to a queue and pop if needed.

    TODO: Remove this function, it's only called in one place so just inline it

    :returns: A tuple of booleans - the first represents whether the player was
    added to the queue, the second represents whether the queue popped as a
    result.
    """
    session = Session()
    queue_roles = session.query(QueueRole).filter(QueueRole.queue_id == queue_id).all()

    # Zero queue roles means no role restrictions
    if len(queue_roles) > 0:
        member = guild.get_member(player_id)
        if not member:
            return False, False
        queue_role_ids = set(map(lambda x: x.role_id, queue_roles))
        player_role_ids = set(map(lambda x: x.id, member.roles))
        has_role = len(queue_role_ids.intersection(player_role_ids)) > 0
        if not has_role:
            return False, False

    if is_in_game(player_id):
        return False, False

    player: Player = session.query(Player).filter(Player.id == player_id).first()
    queue: Queue = session.query(Queue).filter(Queue.id == queue_id).first()
    category = session.query(Category).filter(Category.id == queue.category_id).first()
    player_category_trueskill: PlayerCategoryTrueskill | None = None
    if category:
        player_category_trueskill = (
            session.query(PlayerCategoryTrueskill)
            .filter(
                PlayerCategoryTrueskill.player_id == player_id,
                PlayerCategoryTrueskill.category_id == category.id,
            )
            .first()
        )
    player_mu = player.rated_trueskill_mu
    if player_category_trueskill:
        player_mu = player_category_trueskill.mu
    if queue.mu_max is not None:
        if player_mu > queue.mu_max:
            return False, False
    if queue.mu_min is not None:
        if player_mu < queue.mu_min:
            return False, False

    session.add(
        QueuePlayer(
            queue_id=queue_id,
            player_id=player_id,
            channel_id=channel.id,
        )
    )
    try:
        session.commit()
    except IntegrityError:
        session.rollback()
        session.close()
        return False, False

    queue: Queue = session.query(Queue).filter(Queue.id == queue_id).first()
    queue_players: list[QueuePlayer] = (
        session.query(QueuePlayer).filter(QueuePlayer.queue_id == queue_id).all()
    )
    if len(queue_players) == queue.size and not queue.is_sweaty:  # Pop!
        player_ids: list[int] = list(map(lambda x: x.player_id, queue_players))
        session.close()
        await create_game(queue.id, player_ids, channel, guild)
        return True, True

    queue_notifications: list[QueueNotification] = (
        session.query(QueueNotification)
        .filter(
            QueueNotification.queue_id == queue_id,
            QueueNotification.size == len(queue_players),
        )
        .all()
    )
    for queue_notification in queue_notifications:
        member: Member | None = guild.get_member(queue_notification.player_id)
        if member:
            try:
                await member.send(
                    embed=Embed(
                        description=f"'{queue.name}' is at {queue_notification.size} players!",
                        colour=Colour.blue(),
                    )
                )
            except Exception:
                pass
        session.delete(queue_notification)
    session.commit()
    session.close()

    return True, False


def mock_teams_str(
    team0_players: list[Player],
    team1_players: list[Player],
    is_rated: bool,
) -> str:
    """
    Helper method to debug print teams if these were the players
    """
    output = ""
    team0_rating = [
        Rating(p.rated_trueskill_mu, p.rated_trueskill_sigma) for p in team0_players
    ]
    team1_rating = [
        Rating(p.rated_trueskill_mu, p.rated_trueskill_sigma) for p in team1_players
    ]
    team0_names = ", ".join(
        sorted([escape_markdown(player.name) for player in team0_players])
    )
    team1_names = ", ".join(
        sorted([escape_markdown(player.name) for player in team1_players])
    )
    team0_win_prob = round(100 * win_probability(team0_rating, team1_rating), 1)
    team1_win_prob = round(100 - team0_win_prob, 1)
    team0_mu = round(mean([player.rated_trueskill_mu for player in team0_players]), 2)
    team1_mu = round(mean([player.rated_trueskill_mu for player in team1_players]), 2)
    team0_sigma = round(
        mean([player.rated_trueskill_sigma for player in team0_players]),
        2,
    )
    team1_sigma = round(
        mean([player.rated_trueskill_sigma for player in team1_players]),
        2,
    )
    output += f"\n**BE** (**{team0_win_prob}%**, mu: {team0_mu}, sigma: {team0_sigma}): {team0_names}"
    output += f"\n**DS** (**{team1_win_prob}%**, mu: {team1_mu}, sigma: {team1_sigma}): {team1_names}"
    return output


def mock_finished_game_teams_str(
    team0_fg_players: list[FinishedGamePlayer],
    team1_fg_players: list[FinishedGamePlayer],
    is_rated: bool,
) -> str:
    """
    Helper method to debug print teams if these were the players
    """
    output = ""
    session = Session()
    team0_rating = [
        Rating(fgp.rated_trueskill_mu_before, fgp.rated_trueskill_sigma_before)
        for fgp in team0_fg_players
    ]
    team1_rating = [
        Rating(fgp.rated_trueskill_mu_before, fgp.rated_trueskill_sigma_before)
        for fgp in team1_fg_players
    ]
    team0_player_ids_map = {x.player_id: x for x in team0_fg_players}
    team1_player_ids_map = {x.player_id: x for x in team1_fg_players}
    team0_player_ids = set(map(lambda x: x.player_id, team0_fg_players))
    team1_player_ids = set(map(lambda x: x.player_id, team1_fg_players))
    team0_players: list[Player] = session.query(Player).filter(
        Player.id.in_(team0_player_ids)
    )
    team1_players: list[Player] = session.query(Player).filter(
        Player.id.in_(team1_player_ids)
    )
    team0_names = ", ".join(
        sorted(
            [
                f"{escape_markdown(player.name)} ({round(team0_player_ids_map.get(player.id).rated_trueskill_mu_before, 1)})"
                for player in team0_players
            ]
        )
    )
    team1_names = ", ".join(
        sorted(
            [
                f"{escape_markdown(player.name)} ({round(team1_player_ids_map.get(player.id).rated_trueskill_mu_before, 1)})"
                for player in team1_players
            ]
        )
    )
    team0_win_prob = round(100 * win_probability(team0_rating, team1_rating), 1)
    team1_win_prob = round(100 - team0_win_prob, 1)
    team0_mu = round(
        mean([player.rated_trueskill_mu_before for player in team0_fg_players]), 2
    )
    team1_mu = round(
        mean([player.rated_trueskill_mu_before for player in team1_fg_players]), 2
    )
    team0_sigma = round(
        mean([player.rated_trueskill_sigma_before for player in team0_fg_players]),
        2,
    )
    team1_sigma = round(
        mean([player.rated_trueskill_sigma_before for player in team1_fg_players]),
        2,
    )
    output += f"\n**BE** (**{team0_win_prob}%**, mu: {team0_mu}, sigma: {team0_sigma}): {team0_names}"
    output += f"\n**DS** (**{team1_win_prob}%**, mu: {team1_mu}, sigma: {team1_sigma}): {team1_names}"
    return output


def finished_game_str(finished_game: FinishedGame, debug: bool = False) -> str:
    """
    Helper method to pretty print a finished game
    """
    output = ""
    session = Session()
    short_game_id = short_uuid(finished_game.game_id)
    team0_fg_players: list[FinishedGamePlayer] = (
        session.query(FinishedGamePlayer)
        .filter(
            FinishedGamePlayer.finished_game_id == finished_game.id,
            FinishedGamePlayer.team == 0,
        )
        .all()
    )
    team1_fg_players: list[FinishedGamePlayer] = (
        session.query(FinishedGamePlayer)
        .filter(
            FinishedGamePlayer.finished_game_id == finished_game.id,
            FinishedGamePlayer.team == 1,
        )
        .all()
    )

    if config.SHOW_TRUESKILL:
        output += f"**{finished_game.queue_name}** - **{finished_game.map_short_name}** ({short_game_id}) (mu: {round(finished_game.average_trueskill, 2)})"
    else:
        output += f"**{finished_game.queue_name}** - **{finished_game.map_short_name}** ({short_game_id})"

    team0_player_ids = set(map(lambda x: x.player_id, team0_fg_players))
    team1_player_ids = set(map(lambda x: x.player_id, team1_fg_players))
    team0_fgp_by_id = {fgp.player_id: fgp for fgp in team0_fg_players}
    team1_fgp_by_id = {fgp.player_id: fgp for fgp in team1_fg_players}
    team0_players: list[Player] = session.query(Player).filter(Player.id.in_(team0_player_ids))  # type: ignore
    team1_players: list[Player] = session.query(Player).filter(Player.id.in_(team1_player_ids))  # type: ignore
    if debug:
        team0_names = ", ".join(
            sorted(
                [
                    f"{escape_markdown(player.name)} ({round(team0_fgp_by_id[player.id].rated_trueskill_mu_before, 1)})"
                    for player in team0_players
                ]
            )
        )
        team1_names = ", ".join(
            sorted(
                [
                    f"{escape_markdown(player.name)} ({round(team1_fgp_by_id[player.id].rated_trueskill_mu_before, 1)})"
                    for player in team1_players
                ]
            )
        )
    else:
        team0_names = ", ".join(
            sorted([escape_markdown(player.name) for player in team0_players])
        )
        team1_names = ", ".join(
            sorted([escape_markdown(player.name) for player in team1_players])
        )
    team0_win_prob = round(100 * finished_game.win_probability, 1)
    team1_win_prob = round(100 - team0_win_prob, 1)
    team0_str = f"{finished_game.team0_name} ({team0_win_prob}%): {team0_names}"
    team1_str = f"{finished_game.team1_name} ({team1_win_prob}%): {team1_names}"

    if finished_game.winning_team == 0:
        output += f"\n**{team0_str}**"
        output += f"\n{team1_str}"
    elif finished_game.winning_team == 1:
        output += f"\n{team0_str}"
        output += f"\n**{team1_str}**"
    else:
        output += f"\n{team0_str}"
        output += f"\n{team1_str}"
    delta: timedelta = datetime.now(timezone.utc) - finished_game.finished_at.replace(
        tzinfo=timezone.utc
    )
    if delta.days > 0:
        output += f"\n@ {delta.days} days ago\n"
    elif delta.seconds > 3600:
        hours_ago = delta.seconds // 3600
        output += f"\n@ {hours_ago} hours ago\n"
    else:
        minutes_ago = delta.seconds // 60
        output += f"\n@ {minutes_ago} minutes ago\n"
    session.close()
    return output


def in_progress_game_str(in_progress_game: InProgressGame, debug: bool = False) -> str:
    """
    Helper method to pretty print a finished game
    """
    output = ""
    session = Session()
    short_game_id = short_uuid(in_progress_game.id)
    queue: Queue = (
        session.query(Queue).filter(Queue.id == in_progress_game.queue_id).first()
    )
    if debug:
        output += f"**{queue.name}** ({short_game_id}) (TS: {round(in_progress_game.average_trueskill, 2)})"
    else:
        output += f"**{queue.name}** ({short_game_id})"
    team0_igp_players: list[InProgressGamePlayer] = session.query(
        InProgressGamePlayer
    ).filter(
        InProgressGamePlayer.in_progress_game_id == in_progress_game.id,
        InProgressGamePlayer.team == 0,
    )
    team1_igp_players: list[InProgressGamePlayer] = session.query(
        InProgressGamePlayer
    ).filter(
        InProgressGamePlayer.in_progress_game_id == in_progress_game.id,
        InProgressGamePlayer.team == 1,
    )
    team0_player_ids = set(map(lambda x: x.player_id, team0_igp_players))
    team1_player_ids = set(map(lambda x: x.player_id, team1_igp_players))
    team0_fgp_by_id = {fgp.player_id: fgp for fgp in team0_igp_players}
    team1_fgp_by_id = {fgp.player_id: fgp for fgp in team1_igp_players}
    team0_players: list[Player] = session.query(Player).filter(Player.id.in_(team0_player_ids))  # type: ignore
    team1_players: list[Player] = session.query(Player).filter(Player.id.in_(team1_player_ids))  # type: ignore
    if debug and False:
        team0_names = ", ".join(
            sorted(
                [
                    f"{escape_markdown(player.name)} ({round(team0_fgp_by_id[player.id].rated_trueskill_mu_before, 1)})"
                    for player in team0_players
                ]
            )
        )
        team1_names = ", ".join(
            sorted(
                [
                    f"{escape_markdown(player.name)} ({round(team1_fgp_by_id[player.id].rated_trueskill_mu_before, 1)})"
                    for player in team1_players
                ]
            )
        )
    else:
        team0_names = ", ".join(
            sorted([escape_markdown(player.name) for player in team0_players])
        )
        team1_names = ", ".join(
            sorted([escape_markdown(player.name) for player in team1_players])
        )
    # TODO: Include win prob
    # team0_win_prob = round(100 * finished_game.win_probability, 1)
    # team1_win_prob = round(100 - team0_win_prob, 1)
    team0_tsr = round(mean([player.rated_trueskill_mu for player in team0_players]), 1)
    team1_tsr = round(mean([player.rated_trueskill_mu for player in team1_players]), 1)
    # TODO: Include win prob
    if debug:
        team0_str = f"{in_progress_game.team0_name} ({team0_tsr}): {team0_names}"
        team1_str = f"{in_progress_game.team1_name} ({team1_tsr}): {team1_names}"
    else:
        team0_str = f"{in_progress_game.team0_name} ({team0_names}"
        team1_str = f"{in_progress_game.team1_name} ({team1_names}"

    output += f"\n{team0_str}"
    output += f"\n{team1_str}"
    delta: timedelta = datetime.now(timezone.utc) - in_progress_game.created_at.replace(
        tzinfo=timezone.utc
    )
    if delta.days > 0:
        output += f"\n@ {delta.days} days ago\n"
    elif delta.seconds > 3600:
        hours_ago = delta.seconds // 3600
        output += f"\n@ {hours_ago} hours ago\n"
    else:
        minutes_ago = delta.seconds // 60
        output += f"\n@ {minutes_ago} minutes ago\n"
    session.close()
    return output


def is_in_game(player_id: int) -> bool:
    return get_player_game(player_id, Session()) is not None


def get_player_game(player_id: int, session=None) -> InProgressGame | None:
    """
    Find the game a player is currently in

    :session: Pass in a session if you want to do something with the game that
    gets returned
    """
    should_close = False
    if not session:
        should_close = True
        session = Session()
    ipg_player = (
        session.query(InProgressGamePlayer)
        .join(InProgressGame)
        .filter(InProgressGamePlayer.player_id == player_id)
        .first()
    )
    if ipg_player:
        if should_close:
            session.close()
        return (
            session.query(InProgressGame)
            .filter(InProgressGame.id == ipg_player.in_progress_game_id)
            .first()
        )
    else:
        if should_close:
            session.close()
        return None


# Commands start here


@bot.check
async def is_not_banned(ctx: Context):
    """
    Global check to ensure that banned users can't use commands

    https://discordpy.readthedocs.io/en/stable/ext/commands/commands.html#global-checks
    """
    is_banned = (
        Session()
        .query(Player)
        .filter(Player.id == ctx.message.author.id, Player.is_banned)
        .first()
    )
    return not is_banned


@bot.command()
async def add(ctx: Context, *args):
    """
    Players adds self to queue(s). If no args to all existing queues

    Players can also add to a queue by its index. The index starts at 1.
    """
    message = ctx.message
    if is_in_game(message.author.id):
        await send_message(
            message.channel,
            embed_description=f"{message.author} you are already in a game",
            colour=Colour.red(),
        )
        return

    session = ctx.session
    most_recent_game: FinishedGame | None = (
        session.query(FinishedGame)
        .join(FinishedGamePlayer)
        .filter(
            FinishedGamePlayer.player_id == message.author.id,
        )
        .order_by(FinishedGame.finished_at.desc())  # type: ignore
        .first()
    )

    queues_to_add: list[Queue] = []
    if len(args) == 0:
        if config.REQUIRE_ADD_TARGET:
            await send_message(
                message.channel,
                embed_description=f"Usage: !add [queue]",
                colour=Colour.red(),
            )
            session.close()
            return
        # Don't auto-add to isolated queues
        queues_to_add += (
            session.query(Queue)
            .filter(Queue.is_isolated == False, Queue.is_locked == False)
            .order_by(Queue.ordinal.asc())
            .all()
        )  # type: ignore
    else:
        all_queues = (
            session.query(Queue)
            .filter(Queue.is_locked == False)
            .order_by(Queue.ordinal.asc())
            .all()
        )  # type: ignore
        for arg in args:
            # Try adding by integer index first, then try string name
            try:
                queue_ordinal = int(arg)
                queues_with_ordinal = list(
                    filter(lambda x: x.ordinal == queue_ordinal, all_queues)
                )
                for queue_to_add in queues_with_ordinal:
                    queues_to_add.append(queue_to_add)
            except ValueError:
                queue: Queue | None = session.query(Queue).filter(Queue.name.ilike(arg)).first()  # type: ignore
                if queue:
                    queues_to_add.append(queue)
            except IndexError:
                continue

    if len(queues_to_add) == 0:
        await send_message(
            message.channel,
            content="No valid queues found",
            colour=Colour.red(),
        )
        return

    vpw: VotePassedWaitlist | None = session.query(VotePassedWaitlist).first()
    if vpw:
        for queue in queues_to_add:
            session.add(
                VotePassedWaitlistPlayer(
                    vote_passed_waitlist_id=vpw.id,
                    player_id=message.author.id,
                    queue_id=queue.id,
                )
            )
            try:
                session.commit()
            except IntegrityError as exc:
                _log.error(f"integrity error {exc}")
                session.rollback()

        current_time: datetime = datetime.now(timezone.utc)
        # The assumption is the end timestamp is later than now, otherwise it
        # would have been processed
        difference: float = (
            vpw.end_waitlist_at.replace(tzinfo=timezone.utc) - current_time
        ).total_seconds()
        if difference < config.RE_ADD_DELAY:
            waitlist_message = f"A vote just passed, you will be randomized into the queue in {floor(difference)} seconds"
            await send_message(
                message.channel,
                # TODO: Populate this message with the queues the player was
                # eligible for
                content=f"{message.author.display_name} added to:",
                embed_description=waitlist_message,
                colour=Colour.green(),
            )
        return

    is_waitlist: bool = False
    waitlist_message: str | None = None
    if most_recent_game and most_recent_game.finished_at:
        # The timezone info seems to get lost in the round trip to the database
        finish_time: datetime = most_recent_game.finished_at.replace(
            tzinfo=timezone.utc
        )
        current_time: datetime = datetime.now(timezone.utc)
        difference: float = (current_time - finish_time).total_seconds()
        if difference < config.RE_ADD_DELAY:
            time_to_wait: int = floor(config.RE_ADD_DELAY - difference)
            waitlist_message = f"Your game has just finished, you will be randomized into the queue in {time_to_wait} seconds"
            is_waitlist = True

    if is_waitlist and most_recent_game:
        for queue in queues_to_add:
            # TODO: Check player eligibility here?
            queue_waitlist = (
                session.query(QueueWaitlist)
                .filter(QueueWaitlist.finished_game_id == most_recent_game.id)
                .first()
            )
            if queue_waitlist:
                session.add(
                    QueueWaitlistPlayer(
                        queue_id=queue.id,
                        queue_waitlist_id=queue_waitlist.id,
                        player_id=message.author.id,
                    )
                )
                try:
                    session.commit()
                except IntegrityError:
                    session.rollback()

        await send_message(
            message.channel,
            # TODO: Populate this message with the queues the player was
            # eligible for
            content=f"{escape_markdown(message.author.display_name)} added to:",
            embed_description=waitlist_message,
            colour=Colour.green(),
        )
        return

    if isinstance(message.channel, TextChannel) and message.guild:
        add_player_queue.put(
            AddPlayerQueueMessage(
                message.author.id,
                message.author.display_name,
                [q.id for q in queues_to_add],
                True,
                message.channel,
                message.guild,
            )
        )


@bot.command()
@commands.check(is_admin)
async def addadmin(ctx: Context, member: Member):
    message = ctx.message
    session = ctx.session
    player: Player | None = session.query(Player).filter(Player.id == member.id).first()
    if not player:
        session.add(
            Player(
                id=member.id,
                name=member.name,
                is_admin=True,
            )
        )
        await send_message(
            message.channel,
            embed_description=f"{escape_markdown(member.name)} added to admins",
            colour=Colour.green(),
        )
        session.commit()
    else:
        if player.is_admin:
            await send_message(
                message.channel,
                embed_description=f"{escape_markdown(player.name)} is already an admin",
                colour=Colour.red(),
            )
        else:
            player.is_admin = True
            session.commit()
            await send_message(
                message.channel,
                embed_description=f"{escape_markdown(player.name)} added to admins",
                colour=Colour.green(),
            )


@bot.command()
@commands.check(is_admin)
async def addadminrole(ctx: Context, role_name: str):
    message = ctx.message
    if message.guild:
        session = ctx.session
        role_name_to_role_id: dict[str, int] = {
            role.name.lower(): role.id for role in message.guild.roles
        }
        if role_name.lower() not in role_name_to_role_id:
            await send_message(
                message.channel,
                embed_description=f"Could not find role: {role_name}",
                colour=Colour.red(),
            )
            return
        session.add(AdminRole(role_name_to_role_id[role_name.lower()]))
        await send_message(
            message.channel,
            embed_description=f"Added admin role: {role_name}",
            colour=Colour.green(),
        )
        session.commit()


@bot.command()
async def autosub(ctx: Context, member: Member = None):
    """
    Picks a person to sub at random

    :member: If provided, this is the player in the game being subbed out. If
    not provided, then the player running the command must be in the game
    """
    message = ctx.message
    session = ctx.session

    player_in_game_id = member.id if member else message.author.id
    # If target player isn't a game, exit early
    ipg_player = (
        session.query(InProgressGamePlayer)
        .filter(InProgressGamePlayer.player_id == player_in_game_id)
        .first()
    )
    if not ipg_player:
        player_name = member.name if member else message.author.name
        await send_message(
            message.channel,
            embed_description=f"**{player_name}** must be in a game!",
            colour=Colour.red(),
        )
        return

    in_progress_game: InProgressGame = (
        session.query(InProgressGame)
        .filter(InProgressGame.id == ipg_player.in_progress_game_id)
        .first()
    )
    players_in_queue: List[QueuePlayer] = (
        session.query(QueuePlayer)
        .filter(QueuePlayer.queue_id == in_progress_game.queue_id)
        .all()
    )

    if len(players_in_queue) == 0:
        queue: Queue = (
            session.query(Queue).filter(Queue.id == in_progress_game.queue_id).first()
        )
        await send_message(
            message.channel,
            embed_description=f"No players in queue **{queue.name}**",
            colour=Colour.red(),
        )
        return

    # Do the sub - swap the in progress game players and delete the subbed in player from the queue
    player_to_sub: QueuePlayer = choice(players_in_queue)
    session.add(
        InProgressGamePlayer(
            in_progress_game_id=ipg_player.in_progress_game_id,
            player_id=player_to_sub.player_id,
            team=ipg_player.team,
        )
    )
    session.delete(ipg_player)
    queue_players_to_delete = (
        session.query(QueuePlayer)
        .filter(QueuePlayer.player_id == player_to_sub.player_id)
        .all()
    )
    for qp in queue_players_to_delete:
        session.delete(qp)
    session.commit()

    subbed_in_player: Player = (
        session.query(Player).filter(Player.id == player_to_sub.player_id).first()
    )
    subbed_out_player_name = member.name if member else message.author.name
    await send_message(
        message.channel,
        embed_description=f"Auto-subbed **{subbed_in_player.name}** in for **{subbed_out_player_name}**",
        colour=Colour.blue(),
    )

    await _rebalance_game(in_progress_game, session, message)
    session.commit()
    session.close()


@bot.command()
@commands.check(is_admin)
async def ban(ctx: Context, member: Member):
    """TODO: remove player from queues"""
    message = ctx.message
    session = ctx.session
    players = session.query(Player).filter(Player.id == member.id).all()
    if len(players) == 0:
        session.add(
            Player(
                id=member.id,
                name=member.name,
                is_banned=True,
            )
        )
        await send_message(
            message.channel,
            embed_description=f"{escape_markdown(member.name)} banned",
            colour=Colour.green(),
        )
        session.commit()
    else:
        player = players[0]
        if player.is_banned:
            await send_message(
                message.channel,
                embed_description=f"{escape_markdown(player.name)} is already banned",
                colour=Colour.red(),
            )
        else:
            player.is_banned = True
            session.commit()
            await send_message(
                message.channel,
                embed_description=f"{escape_markdown(player.name)} banned",
                colour=Colour.green(),
            )



@bot.command()
async def coinflip(ctx: Context):
    message = ctx.message
    result = "HEADS" if floor(random() * 2) == 0 else "TAILS"
    await send_message(message.channel, embed_description=result, colour=Colour.blue())


@bot.command()
async def commend(ctx: Context, member: Member):
    session = ctx.session
    commender: Player | None = (
        session.query(Player).filter(Player.id == ctx.message.author.id).first()
    )
    commendee: Player | None = (
        session.query(Player).filter(Player.id == member.id).first()
    )
    emoji = choice(["🔨", "💥", "🤕", "🤌"])
    if ctx.message.author.id == member.id:
        await send_message(
            ctx.message.channel,
            embed_description=f"{emoji}  **BONK**  {emoji}",
            colour=Colour.red(),
        )
        return

    if not commendee:
        await send_message(
            ctx.message.channel,
            embed_description=f"Could not find {escape_markdown(member.name)}",
            colour=Colour.red(),
        )
        return

    last_finished_game: FinishedGame | None = (
        session.query(FinishedGame)
        .join(FinishedGamePlayer)
        .filter(FinishedGamePlayer.player_id == commender.id)
        .order_by(FinishedGame.finished_at.desc())
        .first()
    )
    if not last_finished_game:
        await send_message(
            ctx.message.channel,
            embed_description=f"Could not find last game played for {escape_markdown(member.name)}",
            colour=Colour.red(),
        )
        return

    has_commend = (
        session.query(Commend)
        .filter(
            Commend.finished_game_id == last_finished_game.id,
            Commend.commender_id == commender.id,
        )
        .first()
    )
    if has_commend is not None:
        await send_message(
            ctx.message.channel,
            embed_description=f"You already commended someone for this game",
            colour=Colour.red(),
        )
        return

    players_in_last_game = (
        session.query(FinishedGamePlayer)
        .filter(FinishedGamePlayer.finished_game_id == last_finished_game.id)
        .all()
    )
    player_ids = set(map(lambda x: x.player_id, players_in_last_game))
    if commendee.id not in player_ids:
        await send_message(
            ctx.message.channel,
            embed_description=f"{escape_markdown(commendee.name)} was not in your last game",
            colour=Colour.red(),
        )
        return

    session.add(
        Commend(
            last_finished_game.id,
            commender.id,
            commender.name,
            commendee.id,
            commendee.name,
        )
    )
    commender.raffle_tickets += 1
    session.add(commender)
    session.commit()
    await send_message(
        ctx.message.channel,
        embed_description=f"⭐ {escape_markdown(commendee.name)} received a commend! ⭐",
        colour=Colour.green(),
    )
    session.close()


@bot.command()
async def commendstats(ctx: Context):
    session = ctx.session
    most_commends_given_statement = (
        select(Player, func.count(Commend.commender_id).label("commend_count"))
        .join(Commend, Commend.commender_id == Player.id)
        .group_by(Player.id)
        .having(func.count(Commend.commender_id) > 0)
        .order_by(func.count(Commend.commender_id).desc())
    )
    most_commends_received_statement = (
        select(Player, func.count(Commend.commendee_id).label("commend_count"))
        .join(Commend, Commend.commendee_id == Player.id)
        .group_by(Player.id)
        .having(func.count(Commend.commendee_id) > 0)
        .order_by(func.count(Commend.commendee_id).desc())
    )

    most_commends_given: List[Player] = session.execute(
        most_commends_given_statement
    ).fetchall()
    most_commends_received: List[Player] = session.execute(
        most_commends_received_statement
    ).fetchall()
    session.close()

    output = "**Most commends given**"
    for i, row in enumerate(most_commends_given, 1):
        player = row[Player]
        count = row["commend_count"]
        output += f"\n{i}. {count} - {player.name}"
    output += "\n**Most commends received**"
    for i, row in enumerate(most_commends_received, 1):
        player = row[Player]
        count = row["commend_count"]
        output += f"\n{i}. {count} - {player.name}"

    if config.LEADERBOARD_CHANNEL:
        channel = bot.get_channel(config.LEADERBOARD_CHANNEL)
        await send_message(channel, embed_description=output, colour=Colour.blue())
        await send_message(
            ctx.message.channel,
            embed_description=f"Check {channel.mention}!",
            colour=Colour.blue(),
        )
    elif ctx.message.guild:
        player_id = ctx.message.author.id
        member_: Member | None = ctx.message.guild.get_member(player_id)
        if member_:
            try:
                await member_.send(
                    embed=Embed(
                        description=f"{output}",
                        colour=Colour.blue(),
                    ),
                )
            except Exception:
                pass


@bot.tree.command(description="Initially configure the bot for this server")
async def configure(interaction: Interaction):
    session = Session()
    guild = (
        session.query(DiscordGuild)
        .filter(DiscordGuild.discord_id == interaction.guild_id)
        .first()
    )
    if guild:
        await interaction.response.send_message(
            embed=Embed(
                description="Server already configured",
                colour=Colour.red(),
            ),
            ephemeral=True,
        )
    else:
        guild = DiscordGuild(interaction.guild_id, interaction.guild.name)
        session.add(guild)
        session.commit()
        await interaction.response.send_message(
            embed=Embed(
                description="Server configured successfully!",
                colour=Colour.green(),
            ),
            ephemeral=True,
        )
    session.close()


@bot.command()
@commands.check(is_admin)
async def createcommand(ctx: Context, name: str, *, output: str):
    message = ctx.message
    session: str = ctx.session
    exists = session.query(CustomCommand).filter(CustomCommand.name == name).first()
    if exists is not None:
        await send_message(
            message.channel,
            embed_description="A command with that name already exists",
            colour=Colour.red(),
        )
        return

    session.add(CustomCommand(name, output))
    session.commit()

    await send_message(
        message.channel,
        embed_description=f"Command `{name}` added",
        colour=Colour.green(),
    )


@bot.command()
@commands.check(is_admin)
async def createdbbackup(ctx: Context):
    message = ctx.message
    date_string = datetime.now().strftime("%Y-%m-%d")
    copyfile(f"{config.DB_NAME}.db", f"{config.DB_NAME}_{date_string}.db")
    await send_message(
        message.channel,
        embed_description=f"Backup made to {config.DB_NAME}_{date_string}.db",
        colour=Colour.green(),
    )


@bot.command()
@commands.check(is_admin)
async def restart(ctx):
    await ctx.send("Restarting bot... ")
    os.execv(sys.executable, ["python", "-m", "discord_bots.main"])


@bot.command()
@commands.check(is_admin)
async def decayplayer(ctx: Context, member: Member, decay_amount_percent: str):
    message = ctx.message
    """
    Manually adjust a player's trueskill rating downward by a percentage
    """
    if not decay_amount_percent.endswith("%"):
        await send_message(
            message.channel,
            embed_description="Decay amount must end with %",
            colour=Colour.red(),
        )
        return

    decay_amount = int(decay_amount_percent[:-1])
    if decay_amount < 1 or decay_amount > 100:
        await send_message(
            message.channel,
            embed_description="Decay amount must be between 1-100",
            colour=Colour.red(),
        )
        return

    session = ctx.session
    player: Player = (
        session.query(Player).filter(Player.id == message.mentions[0].id).first()
    )
    rated_trueskill_mu_before = player.rated_trueskill_mu
    rated_trueskill_mu_after = player.rated_trueskill_mu * (100 - decay_amount) / 100
    player.rated_trueskill_mu = rated_trueskill_mu_after
    await send_message(
        message.channel,
        embed_description=f"{escape_markdown(member.name)} decayed by {decay_amount}%",
        colour=Colour.green(),
    )
    session.add(
        PlayerDecay(
            player.id,
            decay_amount,
            rated_trueskill_mu_before=rated_trueskill_mu_before,
            rated_trueskill_mu_after=rated_trueskill_mu_after,
        )
    )
    session.commit()


@bot.command(name="del")
async def del_(ctx: Context, *args):
    """
    Players deletes self from queue(s)

    If no args deletes from existing queues
    """
    message = ctx.message
    session = ctx.session
    queues_to_del_query = (
        session.query(Queue)
        .join(QueuePlayer)
        .filter(QueuePlayer.player_id == message.author.id)
        .order_by(Queue.ordinal.asc())
    )  # type: ignore

    if len(args) > 0:
        queues_to_del_query = queues_to_del_query.filter(
            or_(
                Queue.ordinal.in_(args),
                func.lower(Queue.name).in_([x.lower() for x in args]),
            )
        )

    queues_to_del = queues_to_del_query.all()

    for queue in queues_to_del:
        session.query(QueuePlayer).filter(
            QueuePlayer.queue_id == queue.id, QueuePlayer.player_id == message.author.id
        ).delete()
        # TODO: Test this part
        queue_waitlist: QueueWaitlist | None = (
            session.query(QueueWaitlist)
            .filter(
                QueueWaitlist.queue_id == queue.id,
            )
            .first()
        )
        if queue_waitlist:
            session.query(QueueWaitlistPlayer).filter(
                QueueWaitlistPlayer.player_id == message.author.id,
                QueueWaitlistPlayer.queue_waitlist_id == queue_waitlist.id,
            ).delete()

    queue_statuses = []
    queue: Queue
    for queue in (
        session.query(Queue)
        .filter(Queue.is_locked == False)
        .order_by(Queue.ordinal.asc())
        .all()
    ):  # type: ignore
        queue_players = (
            session.query(QueuePlayer).filter(QueuePlayer.queue_id == queue.id).all()
        )
        queue_statuses.append(f"{queue.name} [{len(queue_players)}/{queue.size}]\n")

    # TODO: Check deleting by name / ordinal
    # session.query(QueueWaitlistPlayer).filter(
    #     QueueWaitlistPlayer.player_id == message.author.id
    # ).delete()

    session.commit()

    content = f"{escape_markdown(message.author.display_name)} removed from: {', '.join([queue.name for queue in queues_to_del])}\n\n"
    content += "".join(queue_statuses)
    await message.channel.send(code_block(content))
    session.close()


@bot.command(usage="<player>")
@commands.check(is_admin)
async def delplayer(ctx: Context, member: Member, *args):
    """
    Admin command to delete player from all queues
    """
    message = ctx.message
    session = ctx.session
    queues: List[Queue] = (
        session.query(Queue)
        .join(QueuePlayer)
        .filter(QueuePlayer.player_id == member.id)
        .order_by(Queue.created_at.asc())
        .all()
    )  # type: ignore
    for queue in queues:
        session.query(QueuePlayer).filter(
            QueuePlayer.queue_id == queue.id, QueuePlayer.player_id == member.id
        ).delete()
        # TODO: Test this part
        queue_waitlist: QueueWaitlist | None = (
            session.query(QueueWaitlist)
            .filter(
                QueueWaitlist.queue_id == queue.id,
            )
            .first()
        )
        if queue_waitlist:
            session.query(QueueWaitlistPlayer).filter(
                QueueWaitlistPlayer.player_id == member.id,
                QueueWaitlistPlayer.queue_waitlist_id == queue_waitlist.id,
            ).delete()

    queue_statuses = []
    queue: Queue
    for queue in session.query(Queue).order_by(Queue.created_at.asc()).all():  # type: ignore
        queue_players = (
            session.query(QueuePlayer).filter(QueuePlayer.queue_id == queue.id).all()
        )
        queue_statuses.append(f"{queue.name} [{len(queue_players)}/{queue.size}]")

    await send_message(
        message.channel,
        content=f"{escape_markdown(member.name)} removed from: {', '.join([queue.name for queue in queues])}",
        embed_description=" ".join(queue_statuses),
        colour=Colour.green(),
    )
    session.commit()


@bot.command()
@commands.check(is_admin)
async def deletegame(ctx: Context, game_id: str):
    message = ctx.message
    session = ctx.session
    finished_game: FinishedGame | None = (
        session.query(FinishedGame)
        .filter(FinishedGame.game_id.startswith(game_id))
        .first()
    )
    if not finished_game:
        await send_message(
            message.channel,
            embed_description=f"Could not find game: {game_id}",
            colour=Colour.red(),
        )
        return
    session.query(FinishedGamePlayer).filter(
        FinishedGamePlayer.finished_game_id == finished_game.id
    ).delete()
    session.delete(finished_game)
    session.commit()
    await send_message(
        message.channel,
        embed_description=f"Game: **{finished_game.game_id}** deleted",
        colour=Colour.green(),
    )


@bot.command()
async def testleaderboard(ctx: Context):
    await print_leaderboard(ctx.channel)


@bot.command()
async def disableleaderboard(ctx: Context):
    session = ctx.session
    player = session.query(Player).filter(Player.id == ctx.message.author.id).first()
    player.leaderboard_enabled = False
    session.commit()
    await send_message(
        ctx.message.channel,
        embed_description="You are no longer visible on the leaderboard",
        colour=Colour.blue(),
    )


@bot.command()
async def disablestats(ctx: Context):
    session = ctx.session
    player = session.query(Player).filter(Player.id == ctx.message.author.id).first()
    player.stats_enabled = False
    session.commit()
    await send_message(
        ctx.message.channel, embed_description="!stats disabled", colour=Colour.blue()
    )


@bot.command(usage="<command_name> <output>")
async def editcommand(ctx: Context, name: str, *, output: str):
    message = ctx.message
    session = ctx.session
    exists = session.query(CustomCommand).filter(CustomCommand.name == name).first()
    if exists is None:
        await send_message(
            message.channel,
            embed_description="Could not find a command with that name",
            colour=Colour.red(),
        )
        return

    exists.output = output
    session.commit()

    await send_message(
        message.channel,
        embed_description=f"Command `{name}` updated",
        colour=Colour.green(),
    )


@bot.command(usage="<game_id> <tie|be|ds>")
@commands.check(is_admin)
async def editgamewinner(ctx: Context, game_id: str, outcome: str):
    message = ctx.message
    session = ctx.session
    game: FinishedGame | None = (
        session.query(FinishedGame)
        .filter(FinishedGame.game_id.startswith(game_id))
        .first()
    )
    if not game:
        await send_message(
            message.channel,
            embed_description=f"Could not find game: {game_id}",
            colour=Colour.red(),
        )
        return
    outcome = outcome.lower()
    if outcome == "tie":
        game.winning_team = -1
    elif outcome == "be":
        game.winning_team = 0
    elif outcome == "ds":
        game.winning_team = 1
    else:
        await send_message(
            message.channel,
            embed_description="Outcome must be tie, be, or ds",
            colour=Colour.red(),
        )
        return

    session.add(game)
    session.commit()
    await send_message(
        message.channel,
        embed_description=f"Game {game_id} outcome changed:\n\n"
        + finished_game_str(game),
        colour=Colour.green(),
    )


@bot.command()
async def enableleaderboard(ctx: Context):
    session = ctx.session
    player = session.query(Player).filter(Player.id == ctx.message.author.id).first()
    player.leaderboard_enabled = True
    session.commit()
    await send_message(
        ctx.message.channel,
        embed_description="You are visible on the leaderboard",
        colour=Colour.blue(),
    )


@bot.command()
async def enablestats(ctx: Context):
    session = ctx.session
    player = session.query(Player).filter(Player.id == ctx.message.author.id).first()
    player.stats_enabled = True
    session.commit()
    await send_message(
        ctx.message.channel, embed_description="!stats enabled", colour=Colour.blue()
    )




# @bot.command()
# @commands.check(is_admin)
# async def imagetest(ctx: Context):
#     await upload_stats_screenshot_selenium(ctx, False)


# @bot.command()
# @commands.check(is_admin)
# async def imagetest2(ctx: Context):
#     await upload_stats_screenshot_imgkit(ctx, False)


@bot.command()
async def listadmins(ctx: Context):
    message = ctx.message
    output = "Admins:"
    player: Player
    for player in Session().query(Player).filter(Player.is_admin == True).all():
        output += f"\n- {escape_markdown(player.name)}"

    await send_message(message.channel, embed_description=output, colour=Colour.blue())


@bot.command()
async def listadminroles(ctx: Context):
    message = ctx.message
    output = "Admin roles:"
    if not message.guild:
        return

    admin_role_ids = list(map(lambda x: x.role_id, Session().query(AdminRole).all()))
    admin_role_names: list[str] = []

    role_id_to_role_name: dict[int, str] = {
        role.id: role.name for role in message.guild.roles
    }

    for admin_role_id in admin_role_ids:
        if admin_role_id in role_id_to_role_name:
            admin_role_names.append(role_id_to_role_name[admin_role_id])
    output += f"\n{', '.join(admin_role_names)}"

    await send_message(message.channel, embed_description=output, colour=Colour.blue())


@bot.command()
async def listbans(ctx: Context):
    message = ctx.message
    output = "Bans:"
    for player in Session().query(Player).filter(Player.is_banned == True):
        output += f"\n- {escape_markdown(player.name)}"
    await send_message(message.channel, embed_description=output, colour=Colour.blue())


@bot.command()
@commands.check(is_admin)
async def listchannels(ctx: Context):
    for channel in bot.get_all_channels():
        _log.info(channel.id, channel)  # DEBUG, TRACE?

    await send_message(
        ctx.message.channel,
        embed_description="Check the logs",
        colour=Colour.blue(),
    )


@bot.command()
@commands.check(is_admin)
async def listdbbackups(ctx: Context):
    message = ctx.message
    output = "Backups:"
    for filename in glob(f"{config.DB_NAME}_*.db"):
        output += f"\n- {filename}"

    await send_message(
        message.channel,
        embed_description=output,
        colour=Colour.blue(),
    )


@bot.command()
async def listnotifications(ctx: Context):
    message = ctx.message
    session = ctx.session
    queue_notifications: list[QueueNotification] = session.query(
        QueueNotification
    ).filter(QueueNotification.player_id == ctx.author.id)
    output = "Queue notifications:"
    for queue_notification in queue_notifications:
        queue = (
            session.query(Queue).filter(Queue.id == queue_notification.queue_id).first()
        )
        output += f"\n- {queue.name} {queue_notification.size}"
    await send_message(message.channel, embed_description=output, colour=Colour.blue())


@bot.command()
@commands.check(is_admin)
async def listplayerdecays(ctx: Context, member: Member):
    message = ctx.message
    session = ctx.session
    player = session.query(Player).filter(Player.id == member.id).first()
    player_decays: list[PlayerDecay] = session.query(PlayerDecay).filter(
        PlayerDecay.player_id == player.id
    )
    output = f"Decays for {escape_markdown(player.name)}:"
    for player_decay in player_decays:
        output += f"\n- {player_decay.decayed_at.strftime('%Y-%m-%d')} - Amount: {player_decay.decay_percentage}%"

    await send_message(message.channel, embed_description=output, colour=Colour.blue())


@bot.command()
async def lt(ctx: Context):
    query_url = "http://tribesquery.toocrooked.com/hostQuery.php?server=207.148.13.132:28006&port=28006"
    await ctx.message.channel.send(query_url)

    ntf = NamedTemporaryFile(delete=True, suffix=".png")
    imgkit.from_url(query_url, ntf.name)
    image = Image.open(ntf.name)
    cropped = image.crop((0, 0, 450, 650))
    cropped.save(ntf.name)
    await ctx.message.channel.send(file=discord.File(ntf.name))
    ntf.close()


@bot.command()
async def trueskill(ctx: Context):
    description = ""
    description += "**mu (μ)**: The average skill of the gamer"
    description += "\n**sigma (σ)**: The degree of uncertainty in the gamer's skill"
    description += "\n**Reference**: https://www.microsoft.com/en-us/research/project/trueskill-ranking-system"
    description += "\n**Implementation**: https://trueskill.org/"
    embed_thumbnail = "https://www.microsoft.com/en-us/research/uploads/prod/2016/02/trueskill-skilldia.jpg"
    await send_message(
        channel=ctx.message.channel,
        embed_description=description,
        embed_thumbnail=embed_thumbnail,
        embed_title="Trueskill",
        colour=Colour.blue(),
    )


async def _movegameplayers(game_id: str, ctx: Context = None, guild: Guild = None):
    message: Message | None = None
    if ctx:
        message = ctx.message
        session = ctx.session
        guild = ctx.guild
    elif guild:
        message = None
        session = Session()
    else:
        raise Exception("No Context or Guild on _movegameplayers")

    in_progress_game = (
        session.query(InProgressGame)
        .filter(InProgressGame.id.startswith(game_id))
        .first()
    )
    if not in_progress_game:
        if message:
            await send_message(
                message.channel,
                embed_description=f"Could not find game: {game_id}",
                colour=Colour.red(),
            )
            return
        return

    team0_ipg_players: list[InProgressGamePlayer] = session.query(
        InProgressGamePlayer
    ).filter(
        InProgressGamePlayer.in_progress_game_id == in_progress_game.id,
        InProgressGamePlayer.team == 0,
    )
    team1_ipg_players: list[InProgressGamePlayer] = session.query(
        InProgressGamePlayer
    ).filter(
        InProgressGamePlayer.in_progress_game_id == in_progress_game.id,
        InProgressGamePlayer.team == 1,
    )
    team0_player_ids = set(map(lambda x: x.player_id, team0_ipg_players))
    team1_player_ids = set(map(lambda x: x.player_id, team1_ipg_players))
    team0_players: list[Player] = session.query(Player).filter(Player.id.in_(team0_player_ids))  # type: ignore
    team1_players: list[Player] = session.query(Player).filter(Player.id.in_(team1_player_ids))  # type: ignore

    in_progress_game_channels: list[InProgressGameChannel] = session.query(
        InProgressGameChannel
    ).filter(InProgressGameChannel.in_progress_game_id == in_progress_game.id)

    for player in team0_players:
        if player.move_enabled:
            member: Member | None = guild.get_member(player.id)
            if member:
                channel: VoiceChannel | None = guild.get_channel(
                    in_progress_game_channels[0].channel_id
                )
                if channel:
                    try:
                        await member.move_to(channel, reason=game_id)
                    except Exception:
                        _log.exception(f"Caught exception sending message")

    for player in team1_players:
        if player.move_enabled:
            member: Member | None = guild.get_member(player.id)
            if member:
                channel: VoiceChannel | None = guild.get_channel(
                    in_progress_game_channels[1].channel_id
                )
                if channel:
                    try:
                        await member.move_to(channel, reason=game_id)
                    except Exception:
                        _log.exception(f"Caught exception sending message")


@bot.command(usage="<game_id>")
@commands.check(is_admin)
async def movegameplayers(ctx: Context, game_id: str):
    """
    Move players in a given in-progress game to the correct voice channels
    """
    message = ctx.message

    if not config.ENABLE_VOICE_MOVE:
        await send_message(
            message.channel,
            embed_description="Voice movement is disabled",
            colour=Colour.red(),
        )
        return
    else:
        await _movegameplayers(game_id, ctx)
        await send_message(
            message.channel,
            embed_description=f"Players moved to voice channels for game {game_id}",
            colour=Colour.green(),
        )


@bot.command()
async def notify(ctx: Context, queue_name_or_index: Union[int, str], size: int):
    message = ctx.message
    if size <= 0:
        await send_message(
            message.channel,
            embed_description="size must be greater than 0",
            colour=Colour.red(),
        )
        return

    session = ctx.session
    if isinstance(queue_name_or_index, str):
        queue: Queue | None = (
            session.query(Queue).filter(Queue.name.ilike(queue_name_or_index)).first()
        )
        if not queue:
            await send_message(
                message.channel,
                embed_description=f"Could not find queue: {queue_name_or_index}",
                colour=Colour.red(),
            )
            return
        session.add(
            QueueNotification(queue_id=queue.id, player_id=ctx.author.id, size=size)
        )
        await send_message(
            message.channel,
            embed_description=f"Notification added for {queue.name} at {size} players.",
            colour=Colour.green(),
        )
    else:
        all_queues: list[Queue] = (
            session.query(Queue).order_by(Queue.created_at.asc()).all()
        )
        if queue_name_or_index < 1 or queue_name_or_index >= len(all_queues):
            await send_message(
                message.channel,
                embed_description=f"Invalid queue index",
                colour=Colour.red(),
            )
            return
        queue = all_queues[queue_name_or_index - 1]
        session.add(
            QueueNotification(queue_id=queue.id, player_id=ctx.author.id, size=size)
        )
        await send_message(
            message.channel,
            embed_description=f"Notification added for {queue.name} at {size} players.",
            colour=Colour.green(),
        )
    session.commit()


@bot.tree.command(
    name="gamehistory",
    description="Privately displays your game history",
)
async def gamehistory(interaction: Interaction, count: int):
    if count > 10:
        await interaction.response.send_message(
            embed=Embed(
                description="Count cannot exceed 10",
                color=Colour.red(),
            ),
            ephemeral=True,
        )
        return
    elif count < 1:
        await interaction.response.send_message(
            embed=Embed(
                description="Count cannot be less than 1",
                color=Colour.red(),
            ),
            ephemeral=True,
        )
        return

    await interaction.response.defer(ephemeral=True, thinking=True)
    session: SQLAlchemySession = Session()
    finished_games: list[FinishedGame] = None
    finished_games = (
        session.query(FinishedGame)
        .join(FinishedGamePlayer, FinishedGamePlayer.finished_game_id == FinishedGame.id)
        .filter(FinishedGamePlayer.player_id == interaction.user.id)
        .order_by(FinishedGame.finished_at.desc())
        .limit(count)
        .all()
    )
    if not finished_games:
        await interaction.followup.send(
            embed=Embed(
                description=f"<@{interaction.user.id}> has not played any games",
            ),
            ephemeral=True,
            allowed_mentions=discord.AllowedMentions.none(),
        )
        session.close()
        return

    embeds = []
    finished_games.reverse() # show most recent games last
    for finished_game in finished_games:
        embeds.append(create_finished_game_embed(finished_game))

    await interaction.followup.send(
        content=f"Last {count} games for <@{interaction.user.id}>",
        embeds=embeds,
        ephemeral=True,
        allowed_mentions=discord.AllowedMentions.none(),
    )
    session.close()


@bot.command()
async def pug(ctx: Context):
    query_url = "http://tribesquery.toocrooked.com/hostQuery.php?server=216.128.150.208port=28001"
    await ctx.message.channel.send(query_url)
    ntf = NamedTemporaryFile(delete=True, suffix=".png")
    imgkit.from_url(query_url, ntf.name)
    image = Image.open(ntf.name)
    cropped = image.crop((0, 0, 450, 650))
    cropped.save(ntf.name)
    await ctx.message.channel.send(file=discord.File(ntf.name))
    ntf.close()


@bot.command()
@commands.check(is_admin)
async def removeadmin(ctx: Context, member: Member):
    message = ctx.message
    session = ctx.session
    players = session.query(Player).filter(Player.id == member.id).all()
    if len(players) == 0 or not players[0].is_admin:
        await send_message(
            message.channel,
            embed_description=f"{escape_markdown(member.name)} is not an admin",
            colour=Colour.red(),
        )
        return

    players[0].is_admin = False
    session.commit()
    await send_message(
        message.channel,
        embed_description=f"{escape_markdown(member.name)} removed from admins",
        colour=Colour.green(),
    )


@bot.command()
@commands.check(is_admin)
async def removeadminrole(ctx: Context, role_name: str):
    message = ctx.message
    if message.guild:
        session = ctx.session
        role_name_to_role_id: dict[str, int] = {
            role.name.lower(): role.id for role in message.guild.roles
        }
        if role_name.lower() not in role_name_to_role_id:
            await send_message(
                message.channel,
                embed_description=f"Could not find role: {role_name}",
                colour=Colour.red(),
            )
            return
        admin_role = (
            session.query(AdminRole)
            .filter(AdminRole.role_id == role_name_to_role_id[role_name.lower()])
            .first()
        )
        if admin_role:
            session.delete(admin_role)
            await send_message(
                message.channel,
                embed_description=f"Removed admin role: {role_name}",
                colour=Colour.green(),
            )
            session.commit()
        else:
            await send_message(
                message.channel,
                embed_description=f"Could not find admin role: {role_name}",
                colour=Colour.red(),
            )
            return


@bot.command()
@commands.check(is_admin)
async def removecommand(ctx: Context, name: str):
    message = ctx.message
    session = ctx.session
    exists = session.query(CustomCommand).filter(CustomCommand.name == name).first()
    if not exists:
        await send_message(
            message.channel,
            embed_description="Could not find command with that name",
            colour=Colour.red(),
        )
        return

    session.delete(exists)
    session.commit()

    await send_message(
        message.channel,
        embed_description=f"Command `{name}` removed",
        colour=Colour.green(),
    )


@bot.command()
@commands.check(is_admin)
async def removenotifications(ctx: Context):
    message = ctx.message
    session = ctx.session
    session.query(QueueNotification).filter(
        QueueNotification.player_id == ctx.author.id
    ).delete()
    session.commit()
    await send_message(
        message.channel,
        embed_description=f"All queue notifications removed",
        colour=Colour.green(),
    )


@bot.command()
@commands.check(is_admin)
async def removedbbackup(ctx: Context, db_filename: str):
    message = ctx.message
    if not db_filename.startswith(config.DB_NAME) or not db_filename.endswith(".db"):
        await send_message(
            message.channel,
            embed_description=f"Filename must be of the format {config.DB_NAME}_{{date}}.db",
            colour=Colour.red(),
        )
        return

    remove(db_filename)
    await send_message(
        message.channel,
        embed_description=f"DB backup {db_filename} removed",
        colour=Colour.green(),
    )


@bot.command()
async def roll(ctx: Context, low_range: int, high_range: int):
    message = ctx.message
    await send_message(
        message.channel,
        embed_description=f"You rolled: {randint(low_range, high_range)}",
        colour=Colour.blue(),
    )


@bot.command()
@commands.check(is_admin)
async def resetleaderboardchannel(ctx: Context):
    if not config.LEADERBOARD_CHANNEL:
        await send_message(
            ctx.message.channel,
            embed_description=f"Leaderboard channel ID not configured",
            colour=Colour.red(),
        )
        return
    channel = bot.get_channel(config.LEADERBOARD_CHANNEL)
    if not channel:
        await send_message(
            ctx.message.channel,
            embed_description=f"Could not find leaderboard channel, check ID",
            colour=Colour.red(),
        )
        return

    await channel.purge()
    await print_leaderboard(ctx.channel)
    await send_message(
        ctx.message.channel,
        embed_description=f"Leaderboard channel reset",
        colour=Colour.green(),
    )
    return


@bot.command()
@commands.check(is_admin)
async def resetplayertrueskill(ctx: Context, member: Member):
    message = ctx.message
    session = ctx.session
    player: Player = session.query(Player).filter(Player.id == member.id).first()
    player.rated_trueskill_mu = config.DEFAULT_TRUESKILL_MU
    player.rated_trueskill_sigma = config.DEFAULT_TRUESKILL_SIGMA
    session.commit()
    session.close()
    await send_message(
        message.channel,
        embed_description=f"{escape_markdown(member.name)} trueskill reset.",
        colour=Colour.green(),
    )


# TODO: Re-enable when configs are stored in the db
# @bot.command()
# @commands.check(is_admin)
# async def setadddelay(ctx: Context, delay_seconds: int):
#     message = ctx.message
#     global RE_ADD_DELAY
#     RE_ADD_DELAY = delay_seconds
#     await send_message(
#         message.channel,
#         embed_description=f"Delay between games set to {RE_ADD_DELAY}",
#         colour=Colour.green(),
#     )


@bot.command()
@commands.check(is_admin)
async def setbias(ctx: Context, member: Member, amount: float):
    if amount < -100 or amount > 100:
        await send_message(
            ctx.message.channel,
            embed_description=f"Amount must be between -100 and 100",
            colour=Colour.red(),
        )
        return
    await send_message(
        ctx.message.channel,
        embed_description=f"Team bias for {member.name} set to `{amount}%`",
        colour=Colour.green(),
    )


@bot.command()
@commands.check(is_admin)
async def setcaptainbias(ctx: Context, member: Member, amount: float):
    if amount < -100 or amount > 100:
        await send_message(
            ctx.message.channel,
            embed_description=f"Amount must be between -100 and 100",
            colour=Colour.red(),
        )
        return
    await send_message(
        ctx.message.channel,
        embed_description=f"Captain bias for {member.name} set to `{amount}%`",
        colour=Colour.green(),
    )


@bot.command()
@commands.check(is_admin)
async def setcommandprefix(ctx: Context, prefix: str):
    # TODO move to db-config
    message = ctx.message
    global COMMAND_PREFIX
    COMMAND_PREFIX = prefix
    await send_message(
        message.channel,
        embed_description=f"Command prefix set to {COMMAND_PREFIX}",
        colour=Colour.green(),
    )


@bot.tree.command(
    name="setgamecode", description="Sets lobby code for your current game"
)
@discord.app_commands.guild_only()
async def setgamecode(interaction: Interaction, code: str):
    session = Session()
    ipgp = (
        session.query(InProgressGamePlayer)
        .filter(InProgressGamePlayer.player_id == interaction.user.id)
        .first()
    )
    if not ipgp:
        await interaction.response.send_message(
            embed=Embed(
                description="You must be in game to set the game code!",
                colour=Colour.red(),
            ),
            ephemeral=True,
        )
        return

    ipg = (
        session.query(InProgressGame)
        .filter(InProgressGame.id == ipgp.in_progress_game_id)
        .first()
    )
    if not ipg:
        await interaction.response.send_message(
            embed=Embed(
                description="You must be in game to set the game code!",
                colour=Colour.red(),
            ),
            ephemeral=True,
        )
        return

    ipg.code = code
    ipg_players: list[InProgressGamePlayer] = (
        session.query(InProgressGamePlayer)
        .filter(
            InProgressGamePlayer.in_progress_game_id == ipg.id,
            InProgressGamePlayer.player_id
            != interaction.user.id,  # don't send the code to the one who wants to send it out
        )
        .all()
    )
    session.commit()

    await interaction.response.defer(ephemeral=True)
    for ipg_player in ipg_players:
        embed = Embed(
            title=f"Lobby code for ({short_uuid(ipg.id)})",
            description=f"`{code}`",
            colour=Colour.blue(),
        )
        embed.set_footer(text=f"set by {interaction.user}")
        if interaction.guild:
            await send_in_guild_message(
                interaction.guild, ipg_player.player_id, embed=embed
            )
    if ipg_players:
        await interaction.followup.send(
            embed=Embed(
                description="Lobby code sent to each player", colour=Colour.blue()
            ),
            ephemeral=True,
        )
    else:
        _log.warn("No in_progress_game_players to send a lobby code to")
        await interaction.followup.send(
            embed=Embed(
                description="There are no in-game players to send this lobby code to!",
                colour=Colour.red(),
            ),
            ephemeral=True,
        )
    session.close()


@bot.command(usage="<true|false>")
async def setmoveenabled(ctx: Context, enabled_option: bool = True):
    session = ctx.session

    if not config.ENABLE_VOICE_MOVE:
        await send_message(
            ctx.message.channel,
            embed_description="Voice movement is disabled",
            colour=Colour.red(),
        )
        return

    player = session.query(Player).filter(Player.id == ctx.message.author.id).first()
    player.move_enabled = enabled_option
    session.commit()

    if enabled_option:
        await send_message(
            ctx.message.channel,
            embed_description="Player moving enabled",
            colour=Colour.blue(),
        )
    else:
        await send_message(
            ctx.message.channel,
            embed_description="Player moving disabled",
            colour=Colour.blue(),
        )


@bot.command()
@commands.check(is_admin)
async def setsigma(ctx: Context, member: Member, sigma: float):
    if sigma < 1 or sigma > 8.33:
        await send_message(
            ctx.message.channel,
            embed_description=f"Amount must be between 1 and 8.33",
            colour=Colour.red(),
        )
        return

    session = ctx.session
    player: Player = session.query(Player).filter(Player.id == member.id).first()
    sigma_before = player.rated_trueskill_sigma
    player.rated_trueskill_sigma = sigma
    session.commit()
    session.close()

    await send_message(
        ctx.message.channel,
        embed_description=f"Sigma for **{member.name}** changed from **{round(sigma_before, 4)}** to **{sigma}**",
        colour=Colour.blue(),
    )


@bot.command()
async def showgame(ctx: Context, game_id: str):
    message = ctx.message
    session = ctx.session
    finished_game = (
        session.query(FinishedGame)
        .filter(FinishedGame.game_id.startswith(game_id))
        .first()
    )
    if not finished_game:
        await send_message(
            message.channel,
            embed_description=f"Could not find game: {game_id}",
            colour=Colour.red(),
        )
        return

    game_str = finished_game_str(finished_game)
    await send_message(
        message.channel,
        embed_description=game_str,
        colour=Colour.blue(),
    )


@bot.command()
@commands.is_owner()
async def showgamedebug(ctx: Context, game_id: str):
    player_id = ctx.message.author.id

    message = ctx.message
    session = ctx.session
    finished_game = (
        session.query(FinishedGame)
        .filter(FinishedGame.game_id.startswith(game_id))
        .first()
    )
    if finished_game:
        game_str = finished_game_str(finished_game, debug=True)
        fgps: list[FinishedGamePlayer] = (
            session.query(FinishedGamePlayer)
            .filter(FinishedGamePlayer.finished_game_id == finished_game.id)
            .all()
        )
        player_ids: list[int] = [fgp.player_id for fgp in fgps]
        best_teams = get_n_best_finished_game_teams(
            fgps, (len(fgps) + 1) // 2, finished_game.is_rated, 7
        )
        worst_teams = get_n_worst_finished_game_teams(
            fgps, (len(fgps) + 1) // 2, finished_game.is_rated, 1
        )
        game_str += "\n**Most even team combinations:**"
        for i, (_, best_team) in enumerate(best_teams):
            # Every two pairings is the same
            if i % 2 == 0:
                continue
            team0_players = best_team[: len(best_team) // 2]
            team1_players = best_team[len(best_team) // 2 :]
            game_str += f"\n{mock_finished_game_teams_str(team0_players, team1_players, finished_game.is_rated)}"
        game_str += "\n\n**Least even team combination:**"
        for _, worst_team in worst_teams:
            team0_players = worst_team[: len(worst_team) // 2]
            team1_players = worst_team[len(worst_team) // 2 :]
            game_str += f"\n{mock_finished_game_teams_str(team0_players, team1_players, finished_game.is_rated)}"
        # await send_message(
        #     message.channel,
        #     embed_description=game_str,
        #     colour=Colour.blue(),
        # )
        if ctx.message.guild:
            player_id = ctx.message.author.id
            member_: Member | None = ctx.message.guild.get_member(player_id)
            await send_message(
                ctx.message.channel,
                embed_description="Stats sent to DM",
                colour=Colour.blue(),
            )
            if member_:
                try:
                    await member_.send(
                        embed=Embed(
                            description=game_str,
                            colour=Colour.blue(),
                        ),
                    )
                except Exception:
                    pass

    else:
        in_progress_game: InProgressGame | None = (
            session.query(InProgressGame)
            .filter(InProgressGame.id.startswith(game_id))
            .first()
        )
        if not in_progress_game:
            await send_message(
                message.channel,
                embed_description=f"Could not find game: {game_id}",
                colour=Colour.red(),
            )
            return
        else:
            game_str = in_progress_game_str(in_progress_game, debug=True)
            queue: Queue = (
                session.query(Queue)
                .filter(Queue.id == in_progress_game.queue_id)
                .first()
            )
            igps: list[InProgressGamePlayer] = (
                session.query(InProgressGamePlayer)
                .filter(InProgressGamePlayer.in_progress_game_id == in_progress_game.id)
                .all()
            )
            player_ids: list[int] = [igp.player_id for igp in igps]
            players: list[Player] = (
                session.query(Player).filter(Player.id.in_(player_ids)).all()
            )
            best_teams = get_n_best_teams(
                players, (len(players) + 1) // 2, queue.is_rated, 5
            )
            worst_teams = get_n_worst_teams(
                players, (len(players) + 1) // 2, queue.is_rated, 1
            )
            game_str += "\n**Most even team combinations:**"
            for _, best_team in best_teams:
                team0_players = best_team[: len(best_team) // 2]
                team1_players = best_team[len(best_team) // 2 :]
                game_str += (
                    f"\n{mock_teams_str(team0_players, team1_players, queue.is_rated)}"
                )
            game_str += "\n\n**Least even team combination:**"
            for _, worst_team in worst_teams:
                team0_players = worst_team[: len(worst_team) // 2]
                team1_players = worst_team[len(worst_team) // 2 :]
                game_str += (
                    f"\n{mock_teams_str(team0_players, team1_players, queue.is_rated)}"
                )
            if ctx.message.guild:
                player_id = ctx.message.author.id
                member_: Member | None = ctx.message.guild.get_member(player_id)
                await send_message(
                    ctx.message.channel,
                    embed_description="Stats sent to DM",
                    colour=Colour.blue(),
                )
                if member_:
                    try:
                        await member_.send(
                            embed=Embed(
                                description=game_str,
                                colour=Colour.blue(),
                            ),
                        )
                    except Exception:
                        pass

            # await send_message(
            #     message.channel,
            #     embed_description=game_str,
            #     colour=Colour.blue(),
            # )


@bot.command()
@commands.check(is_admin)
async def showsigma(ctx: Context, member: Member):
    """
    Returns the player's base sigma
    """
    session = ctx.session
    player: Player = session.query(Player).filter(Player.id == member.id).first()
    output = embed_title = (
        f"**{member.name}'s** sigma: **{round(player.rated_trueskill_sigma, 4)}**"
    )
    await send_message(
        channel=ctx.message.channel,
        embed_description=output,
        # embed_title=f"{member.name} sigma:",
        colour=Colour.blue(),
    )


@bot.command()
@commands.check(is_admin)
async def showtrueskillnormdist(ctx: Context, queue_name: str):
    """
    Print the normal distribution of the trueskill in a given queue.

    Useful for setting queue mu ranges
    """
    session = ctx.session
    queue = session.query(Queue).filter(Queue.name.ilike(queue_name)).first()  # type: ignore
    if not queue:
        await send_message(
            channel=ctx.message.channel,
            embed_description=f"Could not find queue: **{queue_name}**",
            colour=Colour.red(),
        )
        return

    trueskill_mus = []
    if queue.category_id:
        player_category_trueskills: List[PlayerCategoryTrueskill] = (
            session.query(PlayerCategoryTrueskill)
            .filter(
                PlayerCategoryTrueskill.category_id == queue.category_id,
            )
            .all()
        )
        trueskill_mus = [pct.mu for pct in player_category_trueskills]
    else:
        players = session.query(Player).filter(Player.finished_game_players.any()).all()
        trueskill_mus = [p.rated_trueskill_mu for p in players]

    std_dev = std(trueskill_mus)
    average = mean(trueskill_mus)
    output = []
    output.append(f"**Data points**: {len(trueskill_mus)}")
    output.append(f"**Mean**: {round(average, 2)}")
    output.append(f"**Stddev**: {round(std_dev, 2)}\n")
    output.append(f"**2%** (+2σ): {round(average + 2 * std_dev, 2)}")
    output.append(f"**7%** (+1.5σ): {round(average + 1.5 * std_dev, 2)}")
    output.append(f"**16%** (+1σ): {round(average + 1 * std_dev, 2)}")
    output.append(f"**31%** (+0.5σ): {round(average + 0.5 * std_dev, 2)}")
    output.append(f"**50%** (0σ): {round(average, 2)}")
    output.append(f"**69%** (-0.5σ): {round(average - 0.5 * std_dev, 2)}")
    output.append(f"**84%** (-1σ): {round(average - 1 * std_dev, 2)}")
    output.append(f"**93%** (-1.5σ): {round(average - 1.5 * std_dev, 2)}")
    output.append(f"**98%** (+2σ): {round(average - 2 * std_dev, 2)}")

    await send_message(
        channel=ctx.message.channel,
        embed_description="\n".join(output),
        colour=Colour.blue(),
    )


@bot.command()
async def status(ctx: Context, *args):
    session: SQLAlchemySession = ctx.session

    queue_indices: list[int] = []
    queue_names: list[str] = []
    all_rotations: list[Rotation] = []  # TODO: use sets
    if len(args) == 0:
        all_rotations = (
            session.query(Rotation).order_by(Rotation.created_at.asc()).all()
        )
    else:
        # get the rotation associated to the specified queue
        all_rotations = []
        for arg in args:
            # TODO: avoid looping so you only need one query
            try:
                queue_index = int(arg)
                arg_rotation = (
                    session.query(Rotation)
                    .join(Queue)
                    .filter(Queue.ordinal == queue_index)
                    .first()
                )
                if arg_rotation:
                    queue_indices.append(queue_index)
                    if arg_rotation not in all_rotations:
                        all_rotations.append(arg_rotation)
            except ValueError:
                arg_rotation = (
                    session.query(Rotation)
                    .join(Queue)
                    .filter(Queue.name.ilike(arg))
                    .first()
                )
                if arg_rotation:
                    queue_names.append(arg)
                    if arg_rotation not in all_rotations:
                        all_rotations.append(arg_rotation)
            except IndexError:
                pass

    if not all_rotations:
        await ctx.channel.send("No Rotations")
        return

    embeds: list[Embed] = []
    rotation_queues: list[Queue] | None
    for rotation in all_rotations:
        embed = Embed(title=rotation.name, timestamp=discord.utils.utcnow())
        conditions = [Queue.rotation_id == rotation.id]
        if queue_indices:
            conditions.append(Queue.ordinal.in_(queue_indices))
        if queue_names:
            conditions.append(Queue.name.in_(queue_names))
        rotation_queues = (
            session.query(Queue).filter(*conditions).order_by(Queue.ordinal.asc()).all()
        )
        if not rotation_queues:
            continue

        games_by_queue: dict[str, list[InProgressGame]] = defaultdict(list)
        for game in session.query(InProgressGame).filter(
            InProgressGame.is_finished == False
        ):
            if game.queue_id:
                games_by_queue[game.queue_id].append(game)

        next_rotation_map: RotationMap | None = (
            session.query(RotationMap)
            .filter(RotationMap.rotation_id == rotation.id)
            .filter(RotationMap.is_next == True)
            .first()
        )
        if not next_rotation_map:
            continue
        next_map: Map | None = (
            session.query(Map)
            .join(RotationMap, RotationMap.map_id == Map.id)
            .filter(next_rotation_map.map_id == Map.id)
            .first()
        )
        next_map_str = f"Next map: {next_map.full_name} ({next_map.short_name})"
        if config.ENABLE_RAFFLE:
            has_raffle_reward = next_rotation_map.raffle_ticket_reward > 0
            raffle_reward = (
                next_rotation_map.raffle_ticket_reward
                if has_raffle_reward
                else config.DEFAULT_RAFFLE_VALUE
            )
            next_map_str += f" ({raffle_reward} tickets)"

        embed.add_field(
            name=":round_pushpin:Next Map",
            value=f"{next_map.full_name} ({next_map.short_name})",
            inline=False,
        )

        for queue in rotation_queues:
            players_in_queue = (
                session.query(Player)
                .join(QueuePlayer)
                .filter(QueuePlayer.queue_id == queue.id)
                .all()
            )
            if queue.is_locked:
                continue
            else:
                number_emoji_str = number_to_emote(queue.ordinal)
                queue_title_str = f"{number_emoji_str} {queue.name} [{len(players_in_queue)}/{queue.size}]\n"

            embed.add_field(
                name=queue_title_str,
                value=", ".join([f"<@{player.id}>" for player in players_in_queue]),
                inline=False,
            )

            if queue.id in games_by_queue:
                game: InProgressGame
                ipg_strs = []
                for game in games_by_queue[queue.id]:
                    short_game_id = short_uuid(game.id)
<<<<<<< HEAD
                    aware_db_datetime: datetime = game.created_at.replace(
                        tzinfo=timezone.utc
                    )  # timezones aren't stored in the DB, so add it ourselves
                    timestamp = discord.utils.format_dt(aware_db_datetime, style="R")
                    ipg_strs.append(f"{short_game_id} {timestamp}")
                embed.add_field(
                    name="In Progress Games",
                    value="\n".join([ipg_str for ipg_str in ipg_strs]),
                )
        embeds.append(embed)
    await ctx.channel.send(
        content="Use `!add` to join queues. Ex: `!add 5v5`, `!add 1`,`!add 2 3`",
        embeds=embeds,
    )
=======
                    if i > 0:
                        output += "\n"
                    if config.SHOW_TRUESKILL:
                        output += f"Map: {game.map_full_name} ({short_game_id}) (Average {MU_LOWER_UNICODE}: {round(game.average_trueskill, 2)}):\n"
                        if game.code:
                            output += f"Game code: {game.code}\n"
                    else:
                        output += f"Map: {game.map_full_name} ({short_game_id}):\n"
                        if game.code:
                            output += f"Game code: {game.code}\n"

                    skip_map_votes = (
                        session.query(SkipMapVote)
                        .join(
                            InProgressGamePlayer,
                            InProgressGamePlayer.player_id == SkipMapVote.player_id,
                        )
                        .filter(InProgressGamePlayer.in_progress_game_id == game.id)
                        .all()
                    )
                    if skip_map_votes:
                        queue_vote_threshold = (
                            session.query(Queue.vote_threshold)
                            .join(InProgressGame, InProgressGame.queue_id == Queue.id)
                            .filter(InProgressGame.id == game.id)
                            .scalar()
                        )
                        output += f"Votes to skip: [{len(skip_map_votes)} / {queue_vote_threshold}]\n"

                    if config.SHOW_LEFT_RIGHT_TEAM:
                        output += "(L) "
                    output += pretty_format_team_no_format(
                        game.team0_name, game.win_probability, team0_players
                    )
                    if config.SHOW_LEFT_RIGHT_TEAM:
                        output += "(R) "
                    output += pretty_format_team_no_format(
                        game.team1_name, 1 - game.win_probability, team1_players
                    )
                    minutes_ago = (
                        datetime.now(timezone.utc)
                        - game.created_at.replace(tzinfo=timezone.utc)
                    ).seconds // 60
                    output += f"@ {minutes_ago} minutes ago\n"

        output += "\n"

    if len(output) == 0:
        output = "No queues or games"

    output += "\n```"

    await ctx.message.channel.send(content=output)
>>>>>>> 34b9f550


def win_rate(wins, losses, ties):
    denominator = max(wins + losses + ties, 1)
    return round(100 * (wins + 0.5 * ties) / denominator, 1)


@bot.tree.command(
    name="stats", description="Privately displays your TrueSkill statistics"
)
async def stats(interaction: Interaction):
    """
    Replies to the user with their TrueSkill statistics. Can be used both inside and out of a Guild
    """
    session: SQLAlchemySession = Session()
    player: Player | None = (
        session.query(Player).filter(Player.id == interaction.user.id).first()
    )
    if not player:
        # Edge case where user has no record in the Players table
        await interaction.response.send_message(
            "You have not played any games", ephemeral=True
        )
        session.close()
        return
    if not player.stats_enabled:
        await interaction.response.send_message(
            "You have disabled `/stats`",
            ephemeral=True,
        )
        session.close()
        return

    fgps: List[FinishedGamePlayer] | None = (
        session.query(FinishedGamePlayer)
        .filter(FinishedGamePlayer.player_id == player.id)
        .all()
    )
    if not fgps:
        await interaction.response.send_message(
            "You have not played any games",
            ephemeral=True,
        )
        session.close()
        return

    finished_game_ids: List[str] | None = [fgp.finished_game_id for fgp in fgps]
    fgs: List[FinishedGame] | None = (
        session.query(FinishedGame).filter(FinishedGame.id.in_(finished_game_ids)).all()
    )
    if not fgs:
        await interaction.response.send_message(
            "You have not played any games",
            ephemeral=True,
        )
        session.close()
        return

    fgps_by_finished_game_id: dict[str, FinishedGamePlayer] = {
        fgp.finished_game_id: fgp for fgp in fgps
    }

    players: list[Player] = session.query(Player).all()

    default_rating = Rating()
    # Filter players that haven't played a game
    players = list(
        filter(
            lambda x: (
                x.rated_trueskill_mu != default_rating.mu
                and x.rated_trueskill_sigma != default_rating.sigma
            )
            and (
                x.rated_trueskill_mu != config.DEFAULT_TRUESKILL_MU
                and x.rated_trueskill_sigma != config.DEFAULT_TRUESKILL_SIGMA
            ),
            players,
        )
    )
    trueskills = list(
        sorted(
            [
                round(p.rated_trueskill_mu - 3 * p.rated_trueskill_sigma, 2)
                for p in players
            ]
        )
    )
    trueskill_index = bisect(
        trueskills,
        round(player.rated_trueskill_mu - 3 * player.rated_trueskill_sigma, 2),
    )
    trueskill_ratio = (len(trueskills) - trueskill_index) / (len(trueskills) or 1)
    if trueskill_ratio <= 0.05:
        trueskill_pct = "Top 5%"
    elif trueskill_ratio <= 0.10:
        trueskill_pct = "Top 10%"
    elif trueskill_ratio <= 0.25:
        trueskill_pct = "Top 25%"
    elif trueskill_ratio <= 0.50:
        trueskill_pct = "Top 50%"
    elif trueskill_ratio <= 0.75:
        trueskill_pct = "Top 75%"
    else:
        trueskill_pct = "Top 100%"

    # all of this below can probably be done more gracefull with a pandas dataframe
    def wins_losses_ties_last_ndays(
        finished_games: List[FinishedGame], n: int = -1
    ) -> tuple[list[FinishedGame], list[FinishedGame], list[FinishedGame]]:
        if n == -1:
            # all finished games
            last_nfgs = finished_games
        else:
            # last n
            last_nfgs = [
                fg
                for fg in finished_games
                if fg.finished_at > datetime.now() - timedelta(days=n)
            ]
        wins = [
            fg
            for fg in last_nfgs
            if fg.winning_team == fgps_by_finished_game_id[fg.id].team
        ]
        losses = [
            fg
            for fg in last_nfgs
            if fg.winning_team != fgps_by_finished_game_id[fg.id].team
            and fg.winning_team != -1
        ]
        ties = [fg for fg in last_nfgs if fg.winning_team == -1]
        return wins, losses, ties

    def get_table_col(games: List[FinishedGame]):
        cols = []
        for num_days in [7, 30, 90, 365, -1]:
            wins, losses, ties = wins_losses_ties_last_ndays(games, num_days)
            num_wins, num_losses, num_ties = len(wins), len(losses), len(ties)
            winrate = round(win_rate(num_wins, num_losses, num_ties))
            col = [
                "Total" if num_days == -1 else f"{num_days}D",
                len(wins),
                len(losses),
                len(ties),
                num_wins + num_losses + num_ties,
                f"{winrate}%",
            ]
            cols.append(col)
        return cols

    embeds: list[Embed] = []
    trueskill_url = (
        "https://www.microsoft.com/en-us/research/project/trueskill-ranking-system/"
    )
    footer_text = "{}\n{}\n{}".format(
        f"Rating = {MU_LOWER_UNICODE} - 3*{SIGMA_LOWER_UNICODE}",
        f"{MU_LOWER_UNICODE} (mu) = your average Rating",
        f"{SIGMA_LOWER_UNICODE} (sigma) = the uncertainity of your Rating",
    )
    cols = []
    player_category_trueskills: list[PlayerCategoryTrueskill] | None = (
        session.query(PlayerCategoryTrueskill)
        .filter(PlayerCategoryTrueskill.player_id == player.id)
        .all()
    )
    # assume that if a guild uses categories, they will use them exclusively, i.e., no mixing categorized and uncategorized queues
    if player_category_trueskills:
        for pct in player_category_trueskills:
            category: Category | None = (
                session.query(Category).filter(Category.id == pct.category_id).first()
            )
            if not category:
                # should never happen
                _log.error(
                    f"No Category found for player_category_trueskill with id {pct.id}"
                )
                await interaction.response.send_message(
                    embed=Embed(description="Could not find your stats")
                )
                session.close()
                return
            title = f"Stats for {category.name}"
            description = ""
            if category.is_rated and config.SHOW_TRUESKILL:
                description = f"Rating: {round(pct.rank, 1)}"
                description += f"\n{MU_LOWER_UNICODE}: {round(pct.mu, 1)}"
                description += f"\n{SIGMA_LOWER_UNICODE}: {round(pct.sigma, 1)}"
            else:
                description = f"Rating: {trueskill_pct}"

            category_games = [
                game
                for game in fgs
                if game.category_name and category.name == game.category_name
            ]
            cols = get_table_col(category_games)
            table = table2ascii(
                header=["Last", "Win", "Loss", "Tie", "Sum", "%"],
                body=cols,
                first_col_heading=True,
                style=PresetStyle.minimalist,
                alignments=[
                    Alignment.LEFT,
                    Alignment.DECIMAL,
                    Alignment.DECIMAL,
                    Alignment.DECIMAL,
                    Alignment.DECIMAL,
                    Alignment.DECIMAL,
                ],
            )
            description += code_block(table)
            description += f"\n{trueskill_url}"
            embed = Embed(title=title, description=description)
            embed.set_footer(text=footer_text)
            embeds.append(embed)
    if not player_category_trueskills:
        # no categories defined, display their global trueskill stats
        description = ""
        if config.SHOW_TRUESKILL:
            description = f"Rating: {round(player.rated_trueskill_mu - 3 * player.rated_trueskill_sigma, 2)}"
            description += (
                f"\n{MU_LOWER_UNICODE}: {round(player.rated_trueskill_mu, 1)}"
            )
            description += (
                f"\n{SIGMA_LOWER_UNICODE}: {round(player.rated_trueskill_sigma, 1)}"
            )
        else:
            description = f"Rating: {trueskill_pct}"
        cols = get_table_col(fgs)
        table = table2ascii(
            header=["Period", "Wins", "Losses", "Ties", "Total", "Win %"],
            body=cols,
            first_col_heading=True,
            style=PresetStyle.minimalist,
            alignments=[
                Alignment.LEFT,
                Alignment.DECIMAL,
                Alignment.DECIMAL,
                Alignment.DECIMAL,
                Alignment.DECIMAL,
                Alignment.DECIMAL,
            ],
        )
        description += code_block(table)
        embed = Embed(
            title="Overall Stats",
            description=description,
        )
        embed.set_footer(text=footer_text)
        embeds.append(embed)
    try:
        await interaction.response.send_message(embeds=embeds, ephemeral=True)
    except Exception:
        _log.exception(f"Caught exception trying to send stats message")
    session.close()


@bot.command()
async def streams(ctx: Context):
    if not twitch:
        await send_message(
            channel=ctx.message.channel,
            embed_description=f"TWITCH_GAME_NAME, TWITCH_CLIENT_ID or TWITCH_CLIENT_SECRET not set!",
            colour=Colour.red(),
        )
        return

    games_data = twitch.get_games(names=[config.TWITCH_GAME_NAME])
    game_id = games_data["data"][0]["id"]
    game_name = games_data["data"][0]["name"]
    game_box_art_url = (
        games_data["data"][0]["box_art_url"]
        .replace("{width}", "40")
        .replace("{height}", "40")
    )

    streams_data = twitch.get_streams(game_id=game_id)
    output = ""
    for stream_data in streams_data["data"]:
        output += f"\n**{stream_data['user_name']}** ([link](https://www.twitch.tv/{stream_data['user_name']})): {stream_data['title']}"

    await send_message(
        channel=ctx.message.channel,
        embed_description=output,
        embed_thumbnail=game_box_art_url,
        embed_title=f"Players streaming {game_name}",
        colour=Colour.blue(),
    )


async def _rebalance_game(
    game: InProgressGame, session: SQLAlchemySession, message: Message
):
    """
    Recreate the players on each team - use this after subbing a player
    """
    queue: Queue = session.query(Queue).filter(Queue.id == game.queue_id).first()

    game_players = (
        session.query(InProgressGamePlayer)
        .filter(InProgressGamePlayer.in_progress_game_id == game.id)
        .all()
    )
    player_ids: list[int] = list(map(lambda x: x.player_id, game_players))
    players, win_prob = get_even_teams(
        player_ids,
        len(player_ids) // 2,
        is_rated=queue.is_rated,
        queue_category_id=queue.category_id,
    )
    for game_player in game_players:
        session.delete(game_player)
    game.win_probability = win_prob
    team0_players = players[: len(players) // 2]
    team1_players = players[len(players) // 2 :]

    short_game_id = short_uuid(game.id)
    channel_message = f"New teams ({short_game_id}):"
    channel_embed = ""
    channel_embed += pretty_format_team(game.team0_name, win_prob, team0_players)
    channel_embed += pretty_format_team(game.team1_name, 1 - win_prob, team1_players)

    for player in team0_players:
        # TODO: This block is duplicated
        if not config.DISABLE_PRIVATE_MESSAGES:
            if message.guild:
                member_: Member | None = message.guild.get_member(player.id)
                if member_:
                    try:
                        await member_.send(
                            content=channel_message,
                            embed=Embed(
                                description=f"{channel_embed}",
                                colour=Colour.blue(),
                            ),
                        )
                    except Exception:
                        pass

        game_player = InProgressGamePlayer(
            in_progress_game_id=game.id,
            player_id=player.id,
            team=0,
        )
        session.add(game_player)

    for player in team1_players:
        # TODO: This block is duplicated
        if not config.DISABLE_PRIVATE_MESSAGES:
            if message.guild:
                member_: Member | None = message.guild.get_member(player.id)
                if member_:
                    try:
                        await member_.send(
                            content=channel_message,
                            embed=Embed(
                                description=f"{channel_embed}",
                                colour=Colour.blue(),
                            ),
                        )
                    except Exception:
                        pass

        game_player = InProgressGamePlayer(
            in_progress_game_id=game.id,
            player_id=player.id,
            team=1,
        )
        session.add(game_player)

    await send_message(
        message.channel,
        content=channel_message,
        embed_description=channel_embed,
        colour=Colour.blue(),
    )
    session.commit()

    if config.ECONOMY_ENABLED:
        try:
            await EconomyCommands.cancel_predictions(None, game.id)
        except ValueError as ve:
            # Raised if there are no predictions on this game
            await send_message(
                message.channel,
                content="",
                embed_description="No predictions to be refunded",
                colour=Colour.blue(),
            )
        except Exception:
            _log.exception("Caught Exception when canceling predicitons")
            await send_message(
                message.channel,
                content="",
                embed_description="Predictions failed to refund",
                colour=Colour.blue(),
            )
        else:
            await send_message(
                message.channel,
                content="",
                embed_description="Predictions refunded",
                colour=Colour.blue(),
            )

    if config.ENABLE_VOICE_MOVE:
        if queue.move_enabled:
            await _movegameplayers(short_game_id, None, message.guild)
            await send_message(
                message.channel,
                embed_description=f"Players moved to new team voice channels for game {short_game_id}",
                colour=Colour.green(),
            )

    pass


@bot.command()
async def sub(ctx: Context, member: Member):
    message = ctx.message
    """
    Substitute one player in a game for another
    """
    session = ctx.session
    caller = message.author
    caller_game = get_player_game(caller.id, session)
    callee = member
    callee_game = get_player_game(callee.id, session)

    if caller_game and callee_game:
        await send_message(
            channel=message.channel,
            embed_description=f"{escape_markdown(caller.name)} and {escape_markdown(callee.name)} are both already in a game",
            colour=Colour.red(),
        )
        return
    elif not caller_game and not callee_game:
        await send_message(
            channel=message.channel,
            embed_description=f"{escape_markdown(caller.name)} and {escape_markdown(callee.name)} are not in a game",
            colour=Colour.red(),
        )
        return

    # The callee may not be recorded in the database
    if not session.query(Player).filter(Player.id == callee.id).first():
        session.add(Player(id=callee.id, name=callee.name))

    if caller_game:
        caller_game_player = (
            session.query(InProgressGamePlayer)
            .filter(
                InProgressGamePlayer.in_progress_game_id == caller_game.id,
                InProgressGamePlayer.player_id == caller.id,
            )
            .first()
        )
        session.add(
            InProgressGamePlayer(
                in_progress_game_id=caller_game.id,
                player_id=callee.id,
                team=caller_game_player.team,
            )
        )
        session.delete(caller_game_player)

        # Remove the person subbed in from queues
        session.query(QueuePlayer).filter(QueuePlayer.player_id == callee.id).delete()
        session.commit()
    elif callee_game:
        callee_game_player = (
            session.query(InProgressGamePlayer)
            .filter(
                InProgressGamePlayer.in_progress_game_id == callee_game.id,
                InProgressGamePlayer.player_id == callee.id,
            )
            .first()
        )
        session.add(
            InProgressGamePlayer(
                in_progress_game_id=callee_game.id,
                player_id=caller.id,
                team=callee_game_player.team,
            )
        )
        session.delete(callee_game_player)

        # Remove the person subbing in from queues
        session.query(QueuePlayer).filter(QueuePlayer.player_id == caller.id).delete()
        session.commit()

    await send_message(
        channel=message.channel,
        embed_description=f"{escape_markdown(callee.name)} has been substituted with {escape_markdown(caller.name)}",
        colour=Colour.green(),
    )

    game: InProgressGame | None = callee_game or caller_game
    if not game:
        return

    await _rebalance_game(game, session, message)
    session.commit()


@bot.command()
@commands.check(is_admin)
async def unban(ctx: Context, member: Member):
    message = ctx.message
    session = ctx.session
    players = session.query(Player).filter(Player.id == member.id).all()
    if len(players) == 0 or not players[0].is_banned:
        await send_message(
            message.channel,
            embed_description=f"{escape_markdown(member.name)} is not banned",
            colour=Colour.red(),
        )
        return

    players[0].is_banned = False
    session.commit()
    await send_message(
        message.channel,
        embed_description=f"{escape_markdown(member.name)} unbanned",
        colour=Colour.green(),
    )<|MERGE_RESOLUTION|>--- conflicted
+++ resolved
@@ -2947,7 +2947,6 @@
                 ipg_strs = []
                 for game in games_by_queue[queue.id]:
                     short_game_id = short_uuid(game.id)
-<<<<<<< HEAD
                     aware_db_datetime: datetime = game.created_at.replace(
                         tzinfo=timezone.utc
                     )  # timezones aren't stored in the DB, so add it ourselves
@@ -2962,61 +2961,6 @@
         content="Use `!add` to join queues. Ex: `!add 5v5`, `!add 1`,`!add 2 3`",
         embeds=embeds,
     )
-=======
-                    if i > 0:
-                        output += "\n"
-                    if config.SHOW_TRUESKILL:
-                        output += f"Map: {game.map_full_name} ({short_game_id}) (Average {MU_LOWER_UNICODE}: {round(game.average_trueskill, 2)}):\n"
-                        if game.code:
-                            output += f"Game code: {game.code}\n"
-                    else:
-                        output += f"Map: {game.map_full_name} ({short_game_id}):\n"
-                        if game.code:
-                            output += f"Game code: {game.code}\n"
-
-                    skip_map_votes = (
-                        session.query(SkipMapVote)
-                        .join(
-                            InProgressGamePlayer,
-                            InProgressGamePlayer.player_id == SkipMapVote.player_id,
-                        )
-                        .filter(InProgressGamePlayer.in_progress_game_id == game.id)
-                        .all()
-                    )
-                    if skip_map_votes:
-                        queue_vote_threshold = (
-                            session.query(Queue.vote_threshold)
-                            .join(InProgressGame, InProgressGame.queue_id == Queue.id)
-                            .filter(InProgressGame.id == game.id)
-                            .scalar()
-                        )
-                        output += f"Votes to skip: [{len(skip_map_votes)} / {queue_vote_threshold}]\n"
-
-                    if config.SHOW_LEFT_RIGHT_TEAM:
-                        output += "(L) "
-                    output += pretty_format_team_no_format(
-                        game.team0_name, game.win_probability, team0_players
-                    )
-                    if config.SHOW_LEFT_RIGHT_TEAM:
-                        output += "(R) "
-                    output += pretty_format_team_no_format(
-                        game.team1_name, 1 - game.win_probability, team1_players
-                    )
-                    minutes_ago = (
-                        datetime.now(timezone.utc)
-                        - game.created_at.replace(tzinfo=timezone.utc)
-                    ).seconds // 60
-                    output += f"@ {minutes_ago} minutes ago\n"
-
-        output += "\n"
-
-    if len(output) == 0:
-        output = "No queues or games"
-
-    output += "\n```"
-
-    await ctx.message.channel.send(content=output)
->>>>>>> 34b9f550
 
 
 def win_rate(wins, losses, ties):
