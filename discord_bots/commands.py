--- conflicted
+++ resolved
@@ -2384,15 +2384,10 @@
         colour=Colour.blue(),
     )
 
-<<<<<<< HEAD
-
 async def _movegameplayers(
     game_id: str, ctx: Context = None, guild: DiscordGuild = None
 ):
-=======
-async def _movegameplayers (game_id: str, ctx: Context = None, guild: Guild = None):
     message: Message | None = None
->>>>>>> 9f133d22
     if ctx:
         message = ctx.message
         session = ctx.session
