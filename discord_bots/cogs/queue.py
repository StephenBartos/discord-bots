from datetime import datetime, timedelta, timezone

import numpy
from discord import TextChannel
from discord.ext.commands import Bot, Context, check, command
from sqlalchemy.exc import IntegrityError
from sqlalchemy.orm.exc import NoResultFound

from discord_bots.checks import is_admin
from discord_bots.cogs.base import BaseCog
<<<<<<< HEAD
from discord_bots.models import (
    Category,
    FinishedGame,
    FinishedGamePlayer,
    InProgressGame,
    Map,
    Player,
    Queue,
    QueuePlayer,
    QueueRole,
    Rotation,
    RotationMap,
)
from discord_bots.queues import AddPlayerQueueMessage, add_player_queue
=======
from discord_bots.models import Map, Queue, QueuePlayer, Rotation, RotationMap
from discord_bots.config import ENABLE_VOICE_MOVE
>>>>>>> 4f4869d8


class QueueCommands(BaseCog):
    def __init__(self, bot: Bot):
        super().__init__(bot)

    @command()
    @check(is_admin)
<<<<<<< HEAD
    async def addqueuerole(self, ctx: Context, queue_name: str, role_name: str):
        """
        Associate a discord role with a queue
        """
        message = ctx.message
        session = ctx.session
        queue = session.query(Queue).filter(Queue.name.ilike(queue_name)).first()  # type: ignore
        if not queue:
            await self.send_error_message(f"Could not find queue: {queue_name}")
            return
        if message.guild:
            role_name_to_role_id: dict[str, int] = {
                role.name.lower(): role.id for role in message.guild.roles
            }
            if role_name.lower() not in role_name_to_role_id:
                await self.send_error_message(f"Could not find role: {role_name}")
                return
            session.add(QueueRole(queue.id, role_name_to_role_id[role_name.lower()]))
            await self.send_success_message(
                f"Added role {role_name} to queue {queue.name}"
            )
            session.commit()

    @command()
    @check(is_admin)
    async def clearqueue(self, ctx: Context, queue_name: str):
        """
        Clear all players out of a queue
        """
        session = ctx.session
        queue = session.query(Queue).filter(Queue.name.ilike(queue_name)).first()  # type: ignore
=======
    async def clearqueue(self, ctx: Context, queue_name: str):
        message = ctx.message
        session = ctx.session
        queue = session.query(Queue).filter(Queue.name.ilike(queue_name)).first()  # type: ignore
        
>>>>>>> 4f4869d8
        if not queue:
            await self.send_error_message(f"Could not find queue: {queue_name}")
            return
        session.query(QueuePlayer).filter(QueuePlayer.queue_id == queue.id).delete()
        session.commit()

<<<<<<< HEAD
        await self.send_success_message(f"Queue cleared: {queue.name}")

    @command()
    @check(is_admin)
    async def clearqueuerange(self, ctx: Context, queue_name: str):
        """
        Clear the mu range for a queue
        """
        session = ctx.session
        queue = session.query(Queue).filter(Queue.name.ilike(queue_name)).first()  # type: ignore
        if queue:
            queue.mu_min = None
            queue.mu_max = None
            session.commit()
            await self.send_success_message(f"Queue {queue.name} range cleared")
        else:
            await self.send_error_message(f"Queue not found: {queue_name}")

    @command()
    @check(is_admin)
    async def createqueue(self, ctx: Context, queue_name: str, queue_size: int):
        """
        Create a queue
        """
=======
        await self.send_success_message(f"Queue cleared: {queue_name}")
        
    @command()
    @check(is_admin)
    async def createqueue(self, ctx: Context, queue_name: str, queue_size: int):
        message = ctx.message
>>>>>>> 4f4869d8
        queue = Queue(name=queue_name, size=queue_size)
        session = ctx.session

        try:
            session.add(queue)
            session.commit()
            await self.send_success_message(f"Queue created: {queue.name}")
        except IntegrityError:
            session.rollback()
            await self.send_error_message("A queue already exists with that name")
<<<<<<< HEAD

    @command()
    @check(is_admin)
    async def isolatequeue(self, ctx: Context, queue_name: str):
        """
        Isolate a queue (unrated, no map rotation, no auto-adds)
        """
        session = ctx.session
        queue: Queue = session.query(Queue).filter(Queue.name.ilike(queue_name)).first()  # type: ignore
        if queue:
            queue.is_isolated = True
            session.commit()
            await self.send_success_message(
                f"Queue {queue.name} is now isolated (unrated, no map rotation, no auto-adds)"
            )
        else:
            await self.send_error_message(f"Queue not found: {queue_name}")

    @command()
    async def listqueues(self, ctx: Context):
        """
        List all queues with their category and rotation
        """
        session = ctx.session

        queues: list[Queue] | None = session.query(Queue).all()
        if not queues:
            self.send_error_message("No queues found")
            return

        output = ""
        for queue in queues:
            output += f"### {queue.name}\n"

            output += "- Category: "
            category_name: str | None = (
                session.query(Category.name)
                .filter(Category.id == queue.category_id)
                .scalar()
            )
            if category_name:
                output += f"{category_name}\n"
            else:
                output += "None\n"

            output += "- Rotation: "
            rotation_name: str | None = (
                session.query(Rotation.name)
                .filter(Rotation.id == queue.rotation_id)
                .scalar()
            )
            if rotation_name:
                output += f"{rotation_name}\n"
            else:
                output += "None\n"

        await self.send_info_message(output)

    @command()
    async def listqueueroles(self, ctx: Context):
        """
        List all queues and their associated discord roles
        """
        message = ctx.message
        if not message.guild:
            return

        output = "Queues:\n"
        session = ctx.session
        queue: Queue
        for i, queue in enumerate(session.query(Queue).all()):
            queue_role_names: list[str] = []
            queue_role: QueueRole
            for queue_role in (
                session.query(QueueRole).filter(QueueRole.queue_id == queue.id).all()
            ):
                role = message.guild.get_role(queue_role.role_id)
                if role:
                    queue_role_names.append(role.name)
                else:
                    queue_role_names.append(str(queue_role.role_id))
            output += f"**{queue.name}**: {', '.join(queue_role_names)}\n"
        await self.send_info_message(output)

    @command()
    @check(is_admin)
    async def lockqueue(self, ctx: Context, queue_name: str):
        """
        Prevent players from adding to a queue
        """
        session = ctx.session
        queue: Queue | None = (
            session.query(Queue).filter(Queue.name.ilike(queue_name)).first()
        )
        if not queue:
            await self.send_error_message(f"Could not find queue: {queue_name}")
            return

        queue.is_locked = True
        session.commit()
        await self.send_success_message(f"Queue **{queue.name}** locked")

    @command()
    @check(is_admin)
    async def mockqueue(self, ctx: Context, queue_name: str, count: int):
        message = ctx.message
        """
        Helper test method for adding random players to queues

        This will send PMs to players, create voice channels, etc. so be careful
        """
        if message.author.id not in [
            115204465589616646,
            347125254050676738,
            508003755220926464,
        ]:
            await self.send_error_message("Only special people can use this command")
            return

        session = ctx.session
        players_from_last_30_days = (
            session.query(Player)
            .join(FinishedGamePlayer, FinishedGamePlayer.player_id == Player.id)
            .join(FinishedGame, FinishedGame.id == FinishedGamePlayer.finished_game_id)
            .filter(
                FinishedGame.finished_at
                > datetime.now(timezone.utc) - timedelta(days=30),
            )
            .order_by(FinishedGame.finished_at.desc())  # type: ignore
            .all()
        )
        queue: Queue | None = session.query(Queue).filter(Queue.name.ilike(queue_name)).first()  # type: ignore
        # This throws an error if people haven't played in 30 days
        for player in numpy.random.choice(
            players_from_last_30_days, size=int(count), replace=False
        ):
            if isinstance(message.channel, TextChannel) and message.guild:
                add_player_queue.put(
                    AddPlayerQueueMessage(
                        player.id,
                        player.name,
                        [queue.id],
                        False,
                        message.channel,
                        message.guild,
                    )
                )
                player.last_activity_at = datetime.now(timezone.utc)
                session.add(player)
                session.commit()

        await self.send_success_message(
            f"Added **{count}** players to **{queue.name}**"
        )

    @command()
    @check(is_admin)
    async def removequeue(self, ctx: Context, queue_name: str):
        """
        Remove a queue
        """
        session = ctx.session

        queue = session.query(Queue).filter(Queue.name.ilike(queue_name)).first()  # type: ignore
        if queue:
            games_in_progress = (
                session.query(InProgressGame)
                .filter(InProgressGame.queue_id == queue.id)
                .all()
            )
            if len(games_in_progress) > 0:
                await self.send_error_message(
                    f"Cannot remove queue with game in progress: {queue.name}"
                )
                return
            else:
                session.delete(queue)
                session.commit()
                await self.send_success_message(f"Queue removed: {queue.name}")
        else:
            await self.send_error_message(f"Queue not found: {queue_name}")

    @command()
    @check(is_admin)
    async def removequeuerole(self, ctx: Context, queue_name: str, role_name: str):
        """
        Remove a discord role from a queue
        """
        message = ctx.message
        session = ctx.session
        queue: Queue | None = session.query(Queue).filter(Queue.name.ilike(queue_name)).first()  # type: ignore
        if not queue:
            await self.send_error_message(f"Could not find queue: {queue_name}")
            return
        if message.guild:
            role_name_to_role_id: dict[str, int] = {
                role.name.lower(): role.id for role in message.guild.roles
            }
            if role_name.lower() not in role_name_to_role_id:
                # In case a queue role was deleted from the server
                queue_role_by_role_id = session.query(QueueRole).filter(
                    QueueRole.queue_id == queue.id,
                    QueueRole.role_id == role_name,
                )
                if queue_role_by_role_id:
                    session.query(QueueRole).filter(
                        QueueRole.queue_id == queue.id,
                        QueueRole.role_id == role_name,
                    ).delete()
                    session.commit()
                    await self.send_success_message(
                        f"Removed role {role_name} from queue {queue.name}"
                    )
                    return

                await self.send_error_message(f"Could not find role: {role_name}")
                return
            session.query(QueueRole).filter(
                QueueRole.queue_id == queue.id,
                QueueRole.role_id == role_name_to_role_id[role_name.lower()],
            ).delete()
            await self.send_success_message(
                f"Removed role {role_name} from queue {queue.name}"
            )
            session.commit()

    @command()
    @check(is_admin)
    async def setqueuename(
        self, ctx: Context, old_queue_name: str, new_queue_name: str
    ):
        """
        Set queue name
        """
        await self.setname(ctx, Queue, old_queue_name, new_queue_name)

    @command()
    @check(is_admin)
    async def setqueueordinal(self, ctx: Context, queue_name: str, ordinal: int):
        """
        Set queue ordinal
        """
        session = ctx.session
        queue: Queue = session.query(Queue).filter(Queue.name.ilike(queue_name)).first()  # type: ignore
        if queue:
            queue.ordinal = ordinal
            session.commit()
            await self.send_success_message(
                f"Queue {queue.name} ordinal set to {ordinal}"
            )
        else:
            await self.send_error_message(f"Queue not found: {queue_name}")

    @command()
    @check(is_admin)
    async def setqueuerange(
        self, ctx: Context, queue_name: str, min: float, max: float
    ):
        """
        Set the mu range for a queue
        """
        session = ctx.session
        queue: Queue = session.query(Queue).filter(Queue.name.ilike(queue_name)).first()  # type: ignore
        if queue:
            queue.mu_min = min
            queue.mu_max = max
            session.commit()
            await self.send_success_message(
                f"Queue {queue.name} range set to [{min}, {max}]"
            )
        else:
            await self.send_error_message(f"Queue not found: {queue_name}")

    @command()
    @check(is_admin)
    async def setqueuerated(self, ctx: Context, queue_name: str):
        """
        Make a queue rated (count towards trueskill)
        """
        session = ctx.session
        queue: Queue = session.query(Queue).filter(Queue.name.ilike(queue_name)).first()  # type: ignore
        if queue:
            queue.is_rated = True
            session.commit()
            await self.send_success_message(f"Queue {queue.name} is now rated")
        else:
            await self.send_error_message(f"Queue not found: {queue_name}")

=======
    
    @command()
    @check(is_admin)
    async def setqueuemoveenabled(self, ctx: Context, queue_name: str, enabled_option: bool):
        """
        Enables automatic moving of people in game when queue pops
        """
        session = ctx.session

        if not ENABLE_VOICE_MOVE:
            await self.send_error_message("Voice movement is disabled")
            return
        
        try:
            queue = session.query(Queue).filter(Queue.name.ilike(queue_name)).one()
        except NoResultFound:
            await self.send_error_message(f"Could not find queue **{queue_name}**")
            return

        queue.move_enabled = enabled_option
        session.commit()
        await self.send_success_message(
            f"Player moving enabled on queue **{queue_name}**"
        )

    
>>>>>>> 4f4869d8
    @command()
    @check(is_admin)
    async def setqueuerotation(self, ctx: Context, queue_name: str, rotation_name: str):
        """
        Assign a map rotation to a queue
        """
        session = ctx.session

        try:
            queue = session.query(Queue).filter(Queue.name.ilike(queue_name)).one()
        except NoResultFound:
            await self.send_error_message(f"Could not find queue **{queue_name}**")
            return

        try:
            rotation = (
                session.query(Rotation).filter(Rotation.name.ilike(rotation_name)).one()
            )
        except NoResultFound:
            await self.send_error_message(
                f"Could not find rotation **{rotation_name}**"
            )
            return

        queue.rotation_id = rotation.id
        session.commit()
        await self.send_success_message(
            f"Rotation for **{queue.name}** set to **{rotation.name}**"
        )

    @command()
    @check(is_admin)
    async def setqueuesize(self, ctx: Context, queue_name: str, queue_size: int):
        """
        Set the number of players to pop a queue
        """
        session = ctx.session

        queue: Queue | None = (
            session.query(Queue).filter(Queue.name.ilike(queue_name)).first()
        )
        if not queue:
            await self.send_error_message(f"Could not find queue **{queue_name}**")
            return

        queue.size = queue_size
        session.commit()
        await self.send_success_message(f"Queue size updated to **{queue.size}**")

    @command()
    @check(is_admin)
    async def setqueuesweaty(self, ctx: Context, queue_name: str):
        """
        Make a queue sweaty
        """
        session = ctx.session
        queue: Queue = session.query(Queue).filter(Queue.name.ilike(queue_name)).first()  # type: ignore
        if queue:
            queue.is_sweaty = True
            session.commit()
            await self.send_success_message(f"Queue {queue.name} is now sweaty")
        else:
            await self.send_error_message(f"Queue not found: {queue_name}")

    @command()
    @check(is_admin)
    async def setqueueunrated(self, ctx: Context, queue_name: str):
        """
        Make a queue unrated (not count towards trueskill)
        """
        session = ctx.session
        queue: Queue = session.query(Queue).filter(Queue.name.ilike(queue_name)).first()  # type: ignore
        if queue:
            queue.is_rated = False
            session.commit()
            await self.send_success_message(f"Queue {queue_name} is now unrated")
        else:
            await self.send_error_message(f"Queue not found: {queue_name}")

    @command()
    async def showqueuerange(self, ctx: Context, queue_name: str):
        """
        Show the mu range for a queue
        """
        session = ctx.session
        queue = session.query(Queue).filter(Queue.name.ilike(queue_name)).first()  # type: ignore
        if not queue:
            await self.send_error_message(f"Could not find queue: {queue_name}")
            return
        await self.send_info_message(f"Queue range: [{queue.mu_min}, {queue.mu_max}]")

    @command()
    async def showqueuerotation(self, ctx: Context, queue_name: str):
        """
        Show the map rotation assigned to a queue
        """
        session = ctx.session

        queue: Queue | None = (
            session.query(Queue).filter(Queue.name.ilike(queue_name)).first()
        )
        if not queue:
            await self.send_error_message(f"Could not find queue **{queue_name}**")
            return

        rotation: Rotation | None = (
            session.query(Rotation).filter(Rotation.id == queue.rotation_id).first()
        )
        if not rotation:
            await self.send_error_message(
                f"Queue **{queue.name}** has not been assigned a rotation"
            )
            return

        map_names = [
            x[0]
            for x in (
                session.query(Map.short_name)
                .join(RotationMap, RotationMap.map_id == Map.id)
                .filter(RotationMap.rotation_id == rotation.id)
                .order_by(RotationMap.ordinal.asc())
                .all()
            )
        ]

        if not map_names:
            map_names = ["None"]

        output = f"**{queue.name}** is assigned to **{rotation.name}**\n"
        output += f"- _Maps: {', '.join(map_names)}_"
        await self.send_info_message(output)


    @command()
    @check(is_admin)
    async def unisolatequeue(self, ctx: Context, queue_name: str):
        """
        Unisolate a queue (rated, map rotation, auto-adds)
        """
        session = ctx.session
        queue: Queue = session.query(Queue).filter(Queue.name.ilike(queue_name)).first()  # type: ignore
        if queue:
            queue.is_isolated = False
            session.commit()
            await self.send_success_message(f"Queue {queue.name} is now unisolated")
        else:
            await self.send_error_message(f"Queue not found: {queue_name}")


    @command()
    @check(is_admin)
    async def unlockqueue(self, ctx: Context, queue_name: str):
        """
        Allow players to add to a queue
        """
        session = ctx.session
        queue: Queue | None = (
            session.query(Queue).filter(Queue.name.ilike(queue_name)).first()
        )
        if not queue:
            await self.send_error_message(f"Could not find queue: {queue_name}")
            return

        queue.is_locked = False
        session.commit()
        await self.send_success_message(f"Queue **{queue.name}** unlocked")

    @command()
    @check(is_admin)
    async def unsetqueuesweaty(self, ctx: Context, queue_name: str):
        """
        Make a queue not sweaty
        """
        session = ctx.session
        queue: Queue = session.query(Queue).filter(Queue.name.ilike(queue_name)).first()  # type: ignore
        if queue:
            queue.is_sweaty = False
            session.commit()
            await self.send_success_message(f"Queue {queue.name} is no longer sweaty")
        else:
            await self.send_error_message(f"Queue not found: {queue_name}")<|MERGE_RESOLUTION|>--- conflicted
+++ resolved
@@ -8,7 +8,7 @@
 
 from discord_bots.checks import is_admin
 from discord_bots.cogs.base import BaseCog
-<<<<<<< HEAD
+
 from discord_bots.models import (
     Category,
     FinishedGame,
@@ -23,10 +23,8 @@
     RotationMap,
 )
 from discord_bots.queues import AddPlayerQueueMessage, add_player_queue
-=======
-from discord_bots.models import Map, Queue, QueuePlayer, Rotation, RotationMap
 from discord_bots.config import ENABLE_VOICE_MOVE
->>>>>>> 4f4869d8
+
 
 
 class QueueCommands(BaseCog):
@@ -35,7 +33,6 @@
 
     @command()
     @check(is_admin)
-<<<<<<< HEAD
     async def addqueuerole(self, ctx: Context, queue_name: str, role_name: str):
         """
         Associate a discord role with a queue
@@ -67,20 +64,13 @@
         """
         session = ctx.session
         queue = session.query(Queue).filter(Queue.name.ilike(queue_name)).first()  # type: ignore
-=======
-    async def clearqueue(self, ctx: Context, queue_name: str):
-        message = ctx.message
-        session = ctx.session
-        queue = session.query(Queue).filter(Queue.name.ilike(queue_name)).first()  # type: ignore
-        
->>>>>>> 4f4869d8
+
         if not queue:
             await self.send_error_message(f"Could not find queue: {queue_name}")
             return
         session.query(QueuePlayer).filter(QueuePlayer.queue_id == queue.id).delete()
         session.commit()
 
-<<<<<<< HEAD
         await self.send_success_message(f"Queue cleared: {queue.name}")
 
     @command()
@@ -105,14 +95,7 @@
         """
         Create a queue
         """
-=======
-        await self.send_success_message(f"Queue cleared: {queue_name}")
-        
-    @command()
-    @check(is_admin)
-    async def createqueue(self, ctx: Context, queue_name: str, queue_size: int):
-        message = ctx.message
->>>>>>> 4f4869d8
+
         queue = Queue(name=queue_name, size=queue_size)
         session = ctx.session
 
@@ -123,7 +106,6 @@
         except IntegrityError:
             session.rollback()
             await self.send_error_message("A queue already exists with that name")
-<<<<<<< HEAD
 
     @command()
     @check(is_admin)
@@ -349,71 +331,7 @@
                 f"Removed role {role_name} from queue {queue.name}"
             )
             session.commit()
-
-    @command()
-    @check(is_admin)
-    async def setqueuename(
-        self, ctx: Context, old_queue_name: str, new_queue_name: str
-    ):
-        """
-        Set queue name
-        """
-        await self.setname(ctx, Queue, old_queue_name, new_queue_name)
-
-    @command()
-    @check(is_admin)
-    async def setqueueordinal(self, ctx: Context, queue_name: str, ordinal: int):
-        """
-        Set queue ordinal
-        """
-        session = ctx.session
-        queue: Queue = session.query(Queue).filter(Queue.name.ilike(queue_name)).first()  # type: ignore
-        if queue:
-            queue.ordinal = ordinal
-            session.commit()
-            await self.send_success_message(
-                f"Queue {queue.name} ordinal set to {ordinal}"
-            )
-        else:
-            await self.send_error_message(f"Queue not found: {queue_name}")
-
-    @command()
-    @check(is_admin)
-    async def setqueuerange(
-        self, ctx: Context, queue_name: str, min: float, max: float
-    ):
-        """
-        Set the mu range for a queue
-        """
-        session = ctx.session
-        queue: Queue = session.query(Queue).filter(Queue.name.ilike(queue_name)).first()  # type: ignore
-        if queue:
-            queue.mu_min = min
-            queue.mu_max = max
-            session.commit()
-            await self.send_success_message(
-                f"Queue {queue.name} range set to [{min}, {max}]"
-            )
-        else:
-            await self.send_error_message(f"Queue not found: {queue_name}")
-
-    @command()
-    @check(is_admin)
-    async def setqueuerated(self, ctx: Context, queue_name: str):
-        """
-        Make a queue rated (count towards trueskill)
-        """
-        session = ctx.session
-        queue: Queue = session.query(Queue).filter(Queue.name.ilike(queue_name)).first()  # type: ignore
-        if queue:
-            queue.is_rated = True
-            session.commit()
-            await self.send_success_message(f"Queue {queue.name} is now rated")
-        else:
-            await self.send_error_message(f"Queue not found: {queue_name}")
-
-=======
-    
+            
     @command()
     @check(is_admin)
     async def setqueuemoveenabled(self, ctx: Context, queue_name: str, enabled_option: bool):
@@ -438,8 +356,68 @@
             f"Player moving enabled on queue **{queue_name}**"
         )
 
-    
->>>>>>> 4f4869d8
+    @command()
+    @check(is_admin)
+    async def setqueuename(
+        self, ctx: Context, old_queue_name: str, new_queue_name: str
+    ):
+        """
+        Set queue name
+        """
+        await self.setname(ctx, Queue, old_queue_name, new_queue_name)
+
+    @command()
+    @check(is_admin)
+    async def setqueueordinal(self, ctx: Context, queue_name: str, ordinal: int):
+        """
+        Set queue ordinal
+        """
+        session = ctx.session
+        queue: Queue = session.query(Queue).filter(Queue.name.ilike(queue_name)).first()  # type: ignore
+        if queue:
+            queue.ordinal = ordinal
+            session.commit()
+            await self.send_success_message(
+                f"Queue {queue.name} ordinal set to {ordinal}"
+            )
+        else:
+            await self.send_error_message(f"Queue not found: {queue_name}")
+
+    @command()
+    @check(is_admin)
+    async def setqueuerange(
+        self, ctx: Context, queue_name: str, min: float, max: float
+    ):
+        """
+        Set the mu range for a queue
+        """
+        session = ctx.session
+        queue: Queue = session.query(Queue).filter(Queue.name.ilike(queue_name)).first()  # type: ignore
+        if queue:
+            queue.mu_min = min
+            queue.mu_max = max
+            session.commit()
+            await self.send_success_message(
+                f"Queue {queue.name} range set to [{min}, {max}]"
+            )
+        else:
+            await self.send_error_message(f"Queue not found: {queue_name}")
+
+    @command()
+    @check(is_admin)
+    async def setqueuerated(self, ctx: Context, queue_name: str):
+        """
+        Make a queue rated (count towards trueskill)
+        """
+        session = ctx.session
+        queue: Queue = session.query(Queue).filter(Queue.name.ilike(queue_name)).first()  # type: ignore
+        if queue:
+            queue.is_rated = True
+            session.commit()
+            await self.send_success_message(f"Queue {queue.name} is now rated")
+        else:
+            await self.send_error_message(f"Queue not found: {queue_name}")
+
     @command()
     @check(is_admin)
     async def setqueuerotation(self, ctx: Context, queue_name: str, rotation_name: str):
@@ -572,7 +550,6 @@
         output += f"- _Maps: {', '.join(map_names)}_"
         await self.send_info_message(output)
 
-
     @command()
     @check(is_admin)
     async def unisolatequeue(self, ctx: Context, queue_name: str):
@@ -587,8 +564,7 @@
             await self.send_success_message(f"Queue {queue.name} is now unisolated")
         else:
             await self.send_error_message(f"Queue not found: {queue_name}")
-
-
+            
     @command()
     @check(is_admin)
     async def unlockqueue(self, ctx: Context, queue_name: str):
