--- conflicted
+++ resolved
@@ -538,14 +538,10 @@
         session.query(Queue).filter(Queue.id == in_progress_game.queue_id).first()
     )
     if not queue:
-<<<<<<< HEAD
         # should never happen
         logging.error(
             f"Could not find queue with id {in_progress_game.queue_id} for in_progress_game with id {in_progress_game.id}"
         )
-=======
-        logging.warn(f"No queue found with id={in_progress_game.queue_id}")
->>>>>>> 82df3c6b
         await interaction.followup.send(
             embed=discord.Embed(
                 description="Something went wrong, please contact the server owner",
