# Misc helper functions
import asyncio
import itertools
import logging
import math
import os
import statistics
from datetime import datetime, timedelta, timezone
from heapq import heappush, heappop
from itertools import combinations
from typing import Optional

import discord
import imgkit
import sqlalchemy.orm.session
from discord import (
    Colour,
    DMChannel,
    Embed,
    GroupChannel,
    Guild,
    Interaction,
    Message,
    PartialMessage,
    TextChannel,
    VoiceChannel,
    VoiceState,
)
from discord.ext.commands.context import Context
from discord.member import Member
from discord.utils import escape_markdown
from PIL import Image
from selenium import webdriver
from selenium.webdriver.firefox.options import Options as FirefoxOptions
from sqlalchemy import func, select
from sqlalchemy.orm.session import Session as SQLAlchemySession
from table2ascii import Alignment, Merge, PresetStyle, table2ascii
from trueskill import Rating, global_env

import discord_bots.config as config
from discord_bots.bot import bot
from discord_bots.models import (
    Category,
    FinishedGame,
    FinishedGamePlayer,
    InProgressGame,
    InProgressGameChannel,
    InProgressGamePlayer,
    Map,
    MapVote,
    Player,
    PlayerCategoryTrueskill,
    Queue,
    Rotation,
    RotationMap,
    Session,
    SkipMapVote,
)

_log = logging.getLogger(__name__)


MU_LOWER_UNICODE = "\u03BC"
SIGMA_LOWER_UNICODE = "\u03C3"
DELTA_UPPER_UNICODE = "\u03B4"


def get_n_best_finished_game_teams(
    fgps: list[FinishedGamePlayer], team_size: int, is_rated: bool, n: int
) -> list[tuple[list[FinishedGamePlayer], float]]:
    return get_n_finished_game_teams(fgps, team_size, is_rated, n, 1)


def get_n_worst_finished_game_teams(
    fgps: list[FinishedGamePlayer], team_size: int, is_rated: bool, n: int
) -> list[tuple[list[FinishedGamePlayer], float]]:
    return get_n_finished_game_teams(fgps, team_size, is_rated, n, -1)


# Return n of the most even or least even teams
# For best teams, use direction = 1, for worst teams use direction = -1
def get_n_finished_game_teams(
    fgps: list[FinishedGamePlayer],
    team_size: int,
    is_rated: bool,
    n: int,
    direction: int = 1,
) -> list[tuple[list[FinishedGamePlayer], float]]:
    teams: list[tuple[float, list[FinishedGamePlayer]]] = []

    all_combinations = list(combinations(fgps, team_size))
    for team0 in all_combinations:
        team1 = [p for p in fgps if p not in team0]
        team0_ratings = list(
            map(
                lambda x: Rating(
                    x.rated_trueskill_mu_before, x.rated_trueskill_sigma_before
                ),
                team0,
            )
        )
        team1_ratings = list(
            map(
                lambda x: Rating(
                    x.rated_trueskill_mu_before, x.rated_trueskill_sigma_before
                ),
                team1,
            )
        )
        win_prob = win_probability(team0_ratings, team1_ratings)
        current_team_evenness = abs(0.50 - win_prob)
        heappush(
            teams, (direction * current_team_evenness, list(team0[:]) + list(team1[:]))
        )

    teams_out = []
    for _ in range(n):
        teams_out.append(heappop(teams))

    return teams_out


def get_n_best_teams(
    players: list[Player], team_size: int, is_rated: bool, n: int
) -> list[tuple[list[Player], float]]:
    return get_n_teams(players, team_size, is_rated, n, 1)


def get_n_worst_teams(
    players: list[Player], team_size: int, is_rated: bool, n: int
) -> list[tuple[list[Player], float]]:
    return get_n_teams(players, team_size, is_rated, n, -1)


# Return n of the most even or least even teams
# For best teams, use direction = 1, for worst teams use direction = -1
def get_n_teams(
    players: list[Player],
    team_size: int,
    is_rated: bool,
    n: int,
    direction: int = 1,
) -> list[tuple[list[Player], float]]:
    teams: list[tuple[float, list[Player]]] = []

    all_combinations = list(combinations(players, team_size))
    for team0 in all_combinations:
        team1 = [p for p in players if p not in team0]
        team0_ratings = list(
            map(
                lambda x: Rating(x.rated_trueskill_mu, x.rated_trueskill_sigma),
                team0,
            )
        )
        team1_ratings = list(
            map(
                lambda x: Rating(x.rated_trueskill_mu, x.rated_trueskill_sigma),
                team1,
            )
        )
        win_prob = win_probability(team0_ratings, team1_ratings)
        current_team_evenness = abs(0.50 - win_prob)
        heappush(
            teams, (direction * current_team_evenness, list(team0[:]) + list(team1[:]))
        )

    teams_out = []
    for _ in range(n):
        teams_out.append(heappop(teams))

    return teams_out


def mock_teams_str(
    team0_players: list[Player],
    team1_players: list[Player],
    is_rated: bool,
) -> str:
    """
    Helper method to debug print teams if these were the players
    """
    output = ""
    team0_rating = [
        Rating(p.rated_trueskill_mu, p.rated_trueskill_sigma) for p in team0_players
    ]
    team1_rating = [
        Rating(p.rated_trueskill_mu, p.rated_trueskill_sigma) for p in team1_players
    ]
    team0_names = ", ".join(
        sorted([escape_markdown(player.name) for player in team0_players])
    )
    team1_names = ", ".join(
        sorted([escape_markdown(player.name) for player in team1_players])
    )
    team0_win_prob = round(100 * win_probability(team0_rating, team1_rating), 1)
    team1_win_prob = round(100 - team0_win_prob, 1)
    team0_mu = round(mean([player.rated_trueskill_mu for player in team0_players]), 2)
    team1_mu = round(mean([player.rated_trueskill_mu for player in team1_players]), 2)
    team0_sigma = round(
        mean([player.rated_trueskill_sigma for player in team0_players]),
        2,
    )
    team1_sigma = round(
        mean([player.rated_trueskill_sigma for player in team1_players]),
        2,
    )
    output += f"\n**BE** (**{team0_win_prob}%**, mu: {team0_mu}, sigma: {team0_sigma}): {team0_names}"
    output += f"\n**DS** (**{team1_win_prob}%**, mu: {team1_mu}, sigma: {team1_sigma}): {team1_names}"
    return output


def in_progress_game_str(in_progress_game: InProgressGame, debug: bool = False) -> str:
    """
    Helper method to pretty print a finished game
    """
    output = ""
    session: sqlalchemy.orm.Session
    with Session() as session:
        short_game_id = short_uuid(in_progress_game.id)
        queue: Queue = (
            session.query(Queue).filter(Queue.id == in_progress_game.queue_id).first()
        )
        if debug:
            output += f"**{queue.name}** ({short_game_id}) (TS: {round(in_progress_game.average_trueskill, 2)})"
        else:
            output += f"**{queue.name}** ({short_game_id})"
        team0_igp_players: list[InProgressGamePlayer] = session.query(
            InProgressGamePlayer
        ).filter(
            InProgressGamePlayer.in_progress_game_id == in_progress_game.id,
            InProgressGamePlayer.team == 0,
        )
        team1_igp_players: list[InProgressGamePlayer] = session.query(
            InProgressGamePlayer
        ).filter(
            InProgressGamePlayer.in_progress_game_id == in_progress_game.id,
            InProgressGamePlayer.team == 1,
        )
        team0_player_ids = set(map(lambda x: x.player_id, team0_igp_players))
        team1_player_ids = set(map(lambda x: x.player_id, team1_igp_players))
        team0_fgp_by_id = {fgp.player_id: fgp for fgp in team0_igp_players}
        team1_fgp_by_id = {fgp.player_id: fgp for fgp in team1_igp_players}
        team0_players: list[Player] = session.query(Player).filter(Player.id.in_(team0_player_ids))  # type: ignore
        team1_players: list[Player] = session.query(Player).filter(Player.id.in_(team1_player_ids))  # type: ignore
        if debug and False:
            team0_names = ", ".join(
                sorted(
                    [
                        f"{escape_markdown(player.name)} ({round(team0_fgp_by_id[player.id].rated_trueskill_mu_before, 1)})"
                        for player in team0_players
                    ]
                )
            )
            team1_names = ", ".join(
                sorted(
                    [
                        f"{escape_markdown(player.name)} ({round(team1_fgp_by_id[player.id].rated_trueskill_mu_before, 1)})"
                        for player in team1_players
                    ]
                )
            )
        else:
            team0_names = ", ".join(
                sorted([escape_markdown(player.name) for player in team0_players])
            )
            team1_names = ", ".join(
                sorted([escape_markdown(player.name) for player in team1_players])
            )
        # TODO: Include win prob
        # team0_win_prob = round(100 * finished_game.win_probability, 1)
        # team1_win_prob = round(100 - team0_win_prob, 1)
        team0_tsr = round(
            mean([player.rated_trueskill_mu for player in team0_players]), 1
        )
        team1_tsr = round(
            mean([player.rated_trueskill_mu for player in team1_players]), 1
        )
        # TODO: Include win prob
        if debug:
            team0_str = f"{in_progress_game.team0_name} ({team0_tsr}): {team0_names}"
            team1_str = f"{in_progress_game.team1_name} ({team1_tsr}): {team1_names}"
        else:
            team0_str = f"{in_progress_game.team0_name} ({team0_names}"
            team1_str = f"{in_progress_game.team1_name} ({team1_names}"

        output += f"\n{team0_str}"
        output += f"\n{team1_str}"
        delta: timedelta = datetime.now(
            timezone.utc
        ) - in_progress_game.created_at.replace(tzinfo=timezone.utc)
        if delta.days > 0:
            output += f"\n@ {delta.days} days ago\n"
        elif delta.seconds > 3600:
            hours_ago = delta.seconds // 3600
            output += f"\n@ {hours_ago} hours ago\n"
        else:
            minutes_ago = delta.seconds // 60
            output += f"\n@ {minutes_ago} minutes ago\n"
        return output


def mock_finished_game_teams_str(
    team0_fg_players: list[FinishedGamePlayer],
    team1_fg_players: list[FinishedGamePlayer],
    is_rated: bool,
) -> str:
    """
    Helper method to debug print teams if these were the players
    """
    output = ""
    session: sqlalchemy.orm.Session
    with Session() as session:
        team0_rating = [
            Rating(fgp.rated_trueskill_mu_before, fgp.rated_trueskill_sigma_before)
            for fgp in team0_fg_players
        ]
        team1_rating = [
            Rating(fgp.rated_trueskill_mu_before, fgp.rated_trueskill_sigma_before)
            for fgp in team1_fg_players
        ]
        team0_player_ids_map = {x.player_id: x for x in team0_fg_players}
        team1_player_ids_map = {x.player_id: x for x in team1_fg_players}
        team0_player_ids = set(map(lambda x: x.player_id, team0_fg_players))
        team1_player_ids = set(map(lambda x: x.player_id, team1_fg_players))
        team0_players: list[Player] = session.query(Player).filter(
            Player.id.in_(team0_player_ids)
        )
        team1_players: list[Player] = session.query(Player).filter(
            Player.id.in_(team1_player_ids)
        )
        team0_names = ", ".join(
            sorted(
                [
                    f"{escape_markdown(player.name)} ({round(team0_player_ids_map.get(player.id).rated_trueskill_mu_before, 1)})"
                    for player in team0_players
                ]
            )
        )
        team1_names = ", ".join(
            sorted(
                [
                    f"{escape_markdown(player.name)} ({round(team1_player_ids_map.get(player.id).rated_trueskill_mu_before, 1)})"
                    for player in team1_players
                ]
            )
        )
        team0_win_prob = round(100 * win_probability(team0_rating, team1_rating), 1)
        team1_win_prob = round(100 - team0_win_prob, 1)
        team0_mu = round(
            mean([player.rated_trueskill_mu_before for player in team0_fg_players]), 2
        )
        team1_mu = round(
            mean([player.rated_trueskill_mu_before for player in team1_fg_players]), 2
        )
        team0_sigma = round(
            mean([player.rated_trueskill_sigma_before for player in team0_fg_players]),
            2,
        )
        team1_sigma = round(
            mean([player.rated_trueskill_sigma_before for player in team1_fg_players]),
            2,
        )
        output += f"\n**BE** (**{team0_win_prob}%**, mu: {team0_mu}, sigma: {team0_sigma}): {team0_names}"
        output += f"\n**DS** (**{team1_win_prob}%**, mu: {team1_mu}, sigma: {team1_sigma}): {team1_names}"
        return output


def is_in_game(player_id: int) -> bool:
    session: sqlalchemy.orm.Session
    with Session() as session:
        return get_player_game(player_id, session) is not None


def get_player_game(player_id: int, session=None) -> InProgressGame | None:
    """
    Find the game a player is currently in

    :session: Pass in a session if you want to do something with the game that
    gets returned
    """
    should_close = False
    if not session:
        should_close = True
        session = (
            Session()
        )  # TODO: this session has the potential to not be closed, replace with context manager
    ipg_player = (
        session.query(InProgressGamePlayer)
        .join(InProgressGame)
        .filter(InProgressGamePlayer.player_id == player_id)
        .first()
    )
    if ipg_player:
        if should_close:
            session.close()
        return (
            session.query(InProgressGame)
            .filter(InProgressGame.id == ipg_player.in_progress_game_id)
            .first()
        )
    else:
        if should_close:
            session.close()
        return None


def finished_game_str(finished_game: FinishedGame, debug: bool = False) -> str:
    """
    Helper method to pretty print a finished game
    """
    output = ""
    session: sqlalchemy.orm.Session
    with Session() as session:
        short_game_id = short_uuid(finished_game.game_id)
        team0_fg_players: list[FinishedGamePlayer] = (
            session.query(FinishedGamePlayer)
            .filter(
                FinishedGamePlayer.finished_game_id == finished_game.id,
                FinishedGamePlayer.team == 0,
            )
            .all()
        )
        team1_fg_players: list[FinishedGamePlayer] = (
            session.query(FinishedGamePlayer)
            .filter(
                FinishedGamePlayer.finished_game_id == finished_game.id,
                FinishedGamePlayer.team == 1,
            )
            .all()
        )

        if config.SHOW_TRUESKILL:
            output += f"**{finished_game.queue_name}** - **{finished_game.map_short_name}** ({short_game_id}) (mu: {round(finished_game.average_trueskill, 2)})"
        else:
            output += f"**{finished_game.queue_name}** - **{finished_game.map_short_name}** ({short_game_id})"

        team0_player_ids = set(map(lambda x: x.player_id, team0_fg_players))
        team1_player_ids = set(map(lambda x: x.player_id, team1_fg_players))
        team0_fgp_by_id = {fgp.player_id: fgp for fgp in team0_fg_players}
        team1_fgp_by_id = {fgp.player_id: fgp for fgp in team1_fg_players}
        team0_players: list[Player] = session.query(Player).filter(Player.id.in_(team0_player_ids))  # type: ignore
        team1_players: list[Player] = session.query(Player).filter(Player.id.in_(team1_player_ids))  # type: ignore
        if debug:
            team0_names = ", ".join(
                sorted(
                    [
                        f"{escape_markdown(player.name)} ({round(team0_fgp_by_id[player.id].rated_trueskill_mu_before, 1)})"
                        for player in team0_players
                    ]
                )
            )
            team1_names = ", ".join(
                sorted(
                    [
                        f"{escape_markdown(player.name)} ({round(team1_fgp_by_id[player.id].rated_trueskill_mu_before, 1)})"
                        for player in team1_players
                    ]
                )
            )
        else:
            team0_names = ", ".join(
                sorted([escape_markdown(player.name) for player in team0_players])
            )
            team1_names = ", ".join(
                sorted([escape_markdown(player.name) for player in team1_players])
            )
        team0_win_prob = round(100 * finished_game.win_probability, 1)
        team1_win_prob = round(100 - team0_win_prob, 1)
        team0_str = f"{finished_game.team0_name} ({team0_win_prob}%): {team0_names}"
        team1_str = f"{finished_game.team1_name} ({team1_win_prob}%): {team1_names}"

        if finished_game.winning_team == 0:
            output += f"\n**{team0_str}**"
            output += f"\n{team1_str}"
        elif finished_game.winning_team == 1:
            output += f"\n{team0_str}"
            output += f"\n**{team1_str}**"
        else:
            output += f"\n{team0_str}"
            output += f"\n{team1_str}"
        delta: timedelta = datetime.now(
            timezone.utc
        ) - finished_game.finished_at.replace(tzinfo=timezone.utc)
        if delta.days > 0:
            output += f"\n@ {delta.days} days ago\n"
        elif delta.seconds > 3600:
            hours_ago = delta.seconds // 3600
            output += f"\n@ {hours_ago} hours ago\n"
        else:
            minutes_ago = delta.seconds // 60
            output += f"\n@ {minutes_ago} minutes ago\n"
        return output


# Convenience mean function that can handle lists of 0 or 1 length
def mean(values: list[any]) -> float:
    if len(values) == 0:
        return -1
    else:
        return statistics.mean(values)


def pretty_format_team(
    team_name: str, win_probability: float, players: list[Player]
) -> str:
    player_names = ", ".join(
        sorted(
            [
                f"(C) {player.name}" if i == 0 else player.name
                for i, player in enumerate(players)
            ]
        )
    )
    return f"{team_name} ({round(100 * win_probability, 1)}%): {player_names}\n"


def pretty_format_team_no_format(
    team_name: str, win_probability: float, players: list[Player]
) -> str:
    player_names = ", ".join(
        sorted(
            [
                f"(C) {player.name}" if i == 0 else player.name
                for i, player in enumerate(players)
            ]
        )
    )
    return f"{team_name} ({round(100 * win_probability, 1)}%): {player_names}\n"


def short_uuid(uuid: str) -> str:
    return uuid.split("-")[0]


async def upload_stats_screenshot_selenium(ctx: Context, cleanup=True):
    # Assume the most recently modified HTML file is the correct stat sheet
    if not config.STATS_DIR:
        return

    html_files = list(
        filter(lambda x: x.endswith(".html"), os.listdir(config.STATS_DIR))
    )
    html_files.sort(
        key=lambda x: os.path.getmtime(os.path.join(config.STATS_DIR, x)), reverse=True
    )

    opts = FirefoxOptions()
    opts.add_argument("--headless")
    driver = webdriver.Firefox(options=opts)
    if len(html_files) == 0:
        return

    driver.get("file://" + os.path.join(config.STATS_DIR, html_files[0]))
    image_path = os.path.join(config.STATS_DIR, html_files[0] + ".png")
    driver.save_screenshot(image_path)
    image = Image.open(image_path)
    # TODO: Un-hardcode these
    cropped = image.crop((0, 0, 750, 650))
    cropped.save(image_path)

    await ctx.message.channel.send(file=discord.File(image_path))

    # Clean up everything
    if cleanup:
        for file_ in os.listdir(config.STATS_DIR):
            if file_.endswith(".png") or file_.endswith(".html"):
                os.remove(os.path.join(config.STATS_DIR, file_))


async def create_in_progress_game_embed(
    session: sqlalchemy.orm.Session,
    game: InProgressGame,
    guild: discord.Guild,
) -> Embed:
    queue: Queue | None = session.query(Queue).filter(Queue.id == game.queue_id).first()
    embed: discord.Embed
    if queue:
        embed = Embed(
            title=f"⏳In Progress Game '{queue.name}' ({short_uuid(game.id)})",
            color=discord.Color.blue(),
        )
    else:
        embed = Embed(
            title=f"⏳In Progress Game ({short_uuid(game.id)})",
            color=discord.Color.blue(),
        )

    aware_db_datetime: datetime = game.created_at.replace(
        tzinfo=timezone.utc
    )  # timezones aren't stored in the DB, so add it ourselves
    timestamp = discord.utils.format_dt(aware_db_datetime, style="R")
    result: list[str] | None = (
        session.query(Player.name)
        .join(InProgressGamePlayer)
        .filter(
            InProgressGamePlayer.in_progress_game_id == game.id,
            InProgressGamePlayer.team == 0,
        )
        .all()
    )
    team0_player_names = [name[0] for name in result if name] if result else []
    result: list[str] | None = (
        session.query(Player.name)
        .join(InProgressGamePlayer)
        .filter(
            InProgressGamePlayer.in_progress_game_id == game.id,
            InProgressGamePlayer.team == 1,
        )
        .all()
    )
    team1_player_names: list[str] = (
        [name[0] for name in result if name] if result else []
    )
    if config.SHOW_CAPTAINS:
        if team0_player_names:
            team0_player_names[0] = "(C) " + team0_player_names[0]
        if team1_player_names:
            team1_player_names[0] = "(C) " + team1_player_names[0]
    # sort the names alphabetically and caselessly to make them easier to read
    team0_player_names.sort(key=str.casefold)
    team1_player_names.sort(key=str.casefold)
    newline = "\n"
    embed.add_field(
        name=f"⬅️ {game.team0_name} ({round(100 * game.win_probability)}%)",
        value=(
            f"\n>>> {newline.join(team0_player_names)}"
            if team0_player_names
            else "> \n** **"
        ),
        inline=True,
    )
    embed.add_field(
        name=f"➡️ {game.team1_name} ({round(100 * (1 - game.win_probability))}%)",
        value=(
            f"\n>>> {newline.join(team1_player_names)}"
            if team1_player_names
            else "> \n** **"
        ),
        inline=True,
    )
    embed.add_field(name="", value="", inline=False)  # newline
    embed.add_field(
        name="🗺️ Map", value=f"{game.map_full_name} ({game.map_short_name})", inline=True
    )
    embed.add_field(name="⏱️ Started", value=f"{timestamp}", inline=True)
    if config.SHOW_TRUESKILL:
        embed.add_field(
            name=f"📊 Average {MU_LOWER_UNICODE}",
            value=round(game.average_trueskill, 2),
            inline=True,
        )
    # TODO: make the commands configurable/toggleable
    embed.add_field(
        name="🔧 Commands",
        value="\n".join(["`/finishgame`", "`/setgamecode`"]),
        inline=True,
    )
    if game.channel_id:
        embed.add_field(name="📺 Channel", value=f"<#{game.channel_id}>", inline=True)
    if game.code:
        embed.add_field(name="🔢 Game Code", value=f"`{game.code}`", inline=True)
    embed_fields_len = len(embed.fields) - 3  # subtract team0 and team1 fields
    if embed_fields_len >= 5 and embed_fields_len % 3 == 2:
        # embeds are allowed 3 "columns" per "row"
        # to line everything up nicely when there's >= 5 fields and only one "column" slot left, we add a blank
        embed.add_field(name="", value="", inline=True)
    return embed


def create_finished_game_embed(
    session: sqlalchemy.orm.Session,
    finished_game_id: str,
    guild_id: int,
    name_tuple: Optional[tuple[str, str]] = None,  # (user_name, display_name)
) -> Embed:
    # assumes that the FinishedGamePlayers have already been comitted
    finished_game = (
        session.query(FinishedGame).filter(FinishedGame.id == finished_game_id).first()
    )
    if not finished_game:
        _log.error(
            f"[create_finished_game_embed] Could not find finished_game with id={finished_game_id}"
        )
        return discord.Embed(
            description=f"Oops! Could not find the Finished Game...️☹️",
            color=discord.Color.red(),
        )
    guild: discord.Guild | None = bot.get_guild(guild_id)
    if not guild:
        _log.error(
            f"[create_finished_game_embed] Could not find guild with id={guild_id}"
        )
        return discord.Embed(
            description=f"Oops! Could not find the Finished Game...️☹️",
            color=discord.Color.red(),
        )
    embed = Embed(
        title=f"✅ Game '{finished_game.queue_name}' ({short_uuid(finished_game.game_id)}) Results",
        color=Colour.green(),
    )
    if name_tuple is not None:
        user_name, display_name = name_tuple[0], name_tuple[1]
        embed.set_footer(text=f"Finished by {display_name} ({user_name})")
    result = (
        session.query(FinishedGamePlayer.player_name)
        .filter(
            FinishedGamePlayer.finished_game_id == finished_game.id,
            FinishedGamePlayer.team == 0,
        )
        .all()
    )
    team0_player_names: list[str] = [p.player_name for p in result] if result else []
    result = (
        session.query(FinishedGamePlayer.player_name)
        .filter(
            FinishedGamePlayer.finished_game_id == finished_game.id,
            FinishedGamePlayer.team == 1,
        )
        .all()
    )
    team1_player_names: list[str] = [p.player_name for p in result] if result else []
    # sort the names alphabetically and caselessly to make them easier to read
    team0_player_names.sort(key=str.casefold)
    team1_player_names.sort(key=str.casefold)
    if finished_game.winning_team == 0:
        be_str = f"🥇 {finished_game.team0_name}"
        ds_str = f"🥈 {finished_game.team1_name}"
    elif finished_game.winning_team == 1:
        be_str = f"🥈 {finished_game.team0_name}"
        ds_str = f"🥇 {finished_game.team1_name}"
    else:
        be_str = f"🥈 {finished_game.team0_name}"
        ds_str = f"🥈 {finished_game.team1_name}"
    newline = "\n"
    embed.add_field(
        name=f"{be_str} ({round(100 * finished_game.win_probability)}%)",
        value=(
            ""
            if not team0_player_names
            else f"\n>>> {newline.join(team0_player_names)}"
        ),
        inline=True,
    )
    embed.add_field(
        name=f"{ds_str} ({round(100*(1 - finished_game.win_probability))}%)",
        value=(
            ""
            if not team1_player_names
            else f"\n>>> {newline.join(team1_player_names)}"
        ),
        inline=True,
    )
    embed.add_field(name="", value="", inline=False)  # newline
    embed.add_field(
        name="🗺️️ Map",
        value=f"{finished_game.map_full_name} ({finished_game.map_short_name})",
        inline=True,
    )
    duration: timedelta = finished_game.finished_at.replace(
        tzinfo=timezone.utc
    ) - finished_game.started_at.replace(tzinfo=timezone.utc)
    embed.add_field(
        name="⏱️ Duration",
        value=f"{duration.seconds // 60} minutes",
        inline=True,
    )
    if config.SHOW_TRUESKILL:
        embed.add_field(
            name=f"📊 Average {MU_LOWER_UNICODE}",
            value=round(finished_game.average_trueskill, 2),
            inline=True,
        )
    return embed


def create_cancelled_game_embed(
    session: sqlalchemy.orm.Session,
    in_progress_game: InProgressGame,
    user_name: Optional[str] = None,
) -> Embed:
    # TODO: merge with create_finished_game_embed
    queue: Queue | None = (
        session.query(Queue).filter(Queue.id == in_progress_game.queue_id).first()
    )
    queue_name = f"'{queue.name}'" if queue is not None else ""
    embed = Embed(
        title=f"❌ Game {queue_name} ({short_uuid(in_progress_game.id)}) Cancelled",
        color=Colour.red(),
    )
    if user_name is not None:
        embed.set_footer(text=f"Cancelled by {user_name}")
    else:
        embed.set_footer(text="Cancelled")
    team0_fg_players: list[InProgressGamePlayer] = (
        session.query(InProgressGamePlayer)
        .filter(
            InProgressGamePlayer.in_progress_game_id == in_progress_game.id,
            InProgressGamePlayer.team == 0,
        )
        .all()
    )
    team1_fg_players: list[InProgressGamePlayer] = (
        session.query(InProgressGamePlayer)
        .filter(
            InProgressGamePlayer.in_progress_game_id == in_progress_game.id,
            InProgressGamePlayer.team == 1,
        )
        .all()
    )
    embed.add_field(
        name="📍 Map",
        value=f"{in_progress_game.map_full_name} ({in_progress_game.map_short_name})",
        inline=False,
    )
    # probably don't need duration for cancelled games, but might as well add it
    duration: timedelta = discord.utils.utcnow() - in_progress_game.created_at.replace(
        tzinfo=timezone.utc
    )
    embed.add_field(
        name="⏱️ Duration",
        value=f"{duration.seconds // 60} minutes",
        inline=False,
    )
    if config.SHOW_TRUESKILL:
        embed.add_field(
            name=f"📊 Average {MU_LOWER_UNICODE}",
            value=round(in_progress_game.average_trueskill, 2),
            inline=False,
        )
    embed.add_field(name="", value="", inline=False)  # newline
    embed.add_field(
        name=f"{in_progress_game.team0_name} ({round(100 * in_progress_game.win_probability)}%)",
        value="\n".join([f"> <@{player.player_id}>" for player in team0_fg_players]),
        inline=True,
    )
    embed.add_field(
        name=f"{in_progress_game.team1_name} ({round(100*(1 - in_progress_game.win_probability))}%)",
        value="\n".join([f"> <@{player.player_id}>" for player in team1_fg_players]),
        inline=True,
    )
    return embed


"""
This version uploads it to an interaction. When we have a shared match history
channel this will be wanted behavior, but until then players prefer if its
uploaded to a centralized channel
"""


async def upload_stats_screenshot_imgkit_interaction(
    interaction: discord.Interaction, cleanup=True
):
    # Assume the most recently modified HTML file is the correct stat sheet
    if not config.STATS_DIR:
        return

    html_files = list(
        filter(lambda x: x.endswith(".html"), os.listdir(config.STATS_DIR))
    )
    html_files.sort(
        key=lambda x: os.path.getmtime(os.path.join(config.STATS_DIR, x)), reverse=True
    )

    if len(html_files) == 0:
        return

    image_path = os.path.join(config.STATS_DIR, html_files[0] + ".png")
    imgkit.from_file(
        os.path.join(config.STATS_DIR, html_files[0]),
        image_path,
        options={"enable-local-file-access": None},
    )
    if config.STATS_WIDTH and config.STATS_HEIGHT:
        image = Image.open(image_path)
        cropped = image.crop((0, 0, config.STATS_WIDTH, config.STATS_HEIGHT))
        cropped.save(image_path)

    await interaction.channel.send(
        file=discord.File(image_path)
    )  # ideally edit the original resonse, but sending to the channel is fine

    # Clean up everything
    if cleanup:
        for file_ in os.listdir(config.STATS_DIR):
            if file_.endswith(".png") or file_.endswith(".html"):
                os.remove(os.path.join(config.STATS_DIR, file_))


"""
Temporary function until we have a shared match history channel
"""


async def upload_stats_screenshot_imgkit_channel(
    channel: TextChannel | DMChannel | GroupChannel, cleanup=True
):
    # Assume the most recently modified HTML file is the correct stat sheet
    if not config.STATS_DIR:
        return

    html_files = list(
        filter(lambda x: x.endswith(".html"), os.listdir(config.STATS_DIR))
    )
    html_files.sort(
        key=lambda x: os.path.getmtime(os.path.join(config.STATS_DIR, x)), reverse=True
    )

    if len(html_files) == 0:
        return

    image_path = os.path.join(config.STATS_DIR, html_files[0] + ".png")
    imgkit.from_file(
        os.path.join(config.STATS_DIR, html_files[0]),
        image_path,
        options={"enable-local-file-access": None},
    )
    if config.STATS_WIDTH and config.STATS_HEIGHT:
        image = Image.open(image_path)
        cropped = image.crop((0, 0, config.STATS_WIDTH, config.STATS_HEIGHT))
        cropped.save(image_path)

    await channel.send(file=discord.File(image_path))

    # Clean up everything
    if cleanup:
        for file_ in os.listdir(config.STATS_DIR):
            if file_.endswith(".png") or file_.endswith(".html"):
                os.remove(os.path.join(config.STATS_DIR, file_))


def win_probability(team0: list[Rating], team1: list[Rating]) -> float:
    """
    Calculate the probability that team0 beats team1
    Taken from https://trueskill.org/#win-probability
    """
    BETA = 4.1666
    delta_mu = sum(r.mu for r in team0) - sum(r.mu for r in team1)
    sum_sigma = sum(r.sigma**2 for r in itertools.chain(team0, team1))
    size = len(team0) + len(team1)
    denom = math.sqrt(size * (BETA * BETA) + sum_sigma)
    trueskill = global_env()

    return trueskill.cdf(delta_mu / denom)


async def update_next_map_to_map_after_next(rotation_id: str, is_verbose: bool):
    """
    :is_verbose: specifies if we want to see queues affected in the bot response.
        currently passing in False for when game pops, True for everything else.
    """
    session: sqlalchemy.orm.Session
    with Session() as session:
        rotation: Rotation | None = (
            session.query(Rotation).filter(Rotation.id == rotation_id).first()
        )

        next_rotation_map: RotationMap | None = (
            session.query(RotationMap)
            .filter(RotationMap.rotation_id == rotation_id)
            .filter(RotationMap.is_next == True)
            .first()
        )

        if rotation.is_random:
            rotation_map_after_next: RotationMap | None = (
                session.query(RotationMap)
                .filter(RotationMap.rotation_id == rotation_id)
                .filter(RotationMap.is_next == False)
                .order_by(func.random())
                .first()
            )
        else:
            rotation_map_length = (
                session.query(RotationMap)
                .filter(RotationMap.rotation_id == rotation_id)
                .count()
            )
            rotation_map_after_next_ordinal = next_rotation_map.ordinal + 1
            if rotation_map_after_next_ordinal > rotation_map_length:
                rotation_map_after_next_ordinal = 1

            rotation_map_after_next: RotationMap | None = (
                session.query(RotationMap)
                .filter(RotationMap.rotation_id == rotation_id)
                .filter(RotationMap.ordinal == rotation_map_after_next_ordinal)
                .first()
            )

        next_rotation_map.is_next = False
        rotation_map_after_next.is_next = True

        map_after_next_name: str | None = (
            session.query(Map.full_name)
            .join(RotationMap, RotationMap.map_id == Map.id)
            .filter(RotationMap.id == rotation_map_after_next.id)
            .scalar()
        )

        channel = bot.get_channel(config.CHANNEL_ID)
        if isinstance(channel, discord.TextChannel):
            if is_verbose:
                rotation_queues = (
                    session.query(Queue.name)
                    .filter(Queue.rotation_id == rotation_id)
                    .all()
                )
                rotation_queue_names = ""
                for name in rotation_queues:
                    rotation_queue_names += f"\n- {name[0]}"

                await send_message(
                    channel,
                    embed_description=f"Map rotated to **{map_after_next_name}**, all votes removed\n\nQueues affected:{rotation_queue_names}",
                    colour=Colour.blue(),
                )
            else:
                await send_message(
                    channel,
                    embed_description=f"Map rotated to **{map_after_next_name}**, all votes removed",
                    colour=Colour.blue(),
                )

        map_votes = (
            session.query(MapVote)
            .join(RotationMap, RotationMap.id == MapVote.rotation_map_id)
            .filter(RotationMap.rotation_id == rotation_id)
            .all()
        )
        for map_vote in map_votes:
            session.delete(map_vote)
        session.query(SkipMapVote).filter(
            SkipMapVote.rotation_id == rotation_id
        ).delete()
        session.commit()


async def send_in_guild_message(
    guild: Guild,
    user_id: int,
    message_content: Optional[str] = None,
    embed: Optional[Embed] = None,
):
    # use asyncio.gather to run this coroutine in parallel, else each send has to await for the previous one to finish
    if not config.DISABLE_PRIVATE_MESSAGES:
        member: Member | None = guild.get_member(user_id)
        if member:
            try:
                await member.send(content=message_content, embed=embed)
            except Exception:
                _log.exception("[send_in_guild_message] exception:")


def get_guild_partial_message(
    guild: Guild,
    channel_id: int,
    message_id: int,
) -> PartialMessage | None:
    """
    Helper funcction to get a PartialMessage from a given Guild and channel_id.
    Using discord.Guild.get_channel and discord.Channel.get_partial_message avoids emitting any API calls to discord
    Note: discord.Guild.get_channel may emit an API call if the channel is not in the bot's cache
    Partial Messages have less functionality than Messages:
    https://discordpy.readthedocs.io/en/stable/api.html?highlight=get%20message#discord.PartialMessage
    """
    channel: discord.abc.GuildChannel | None = guild.get_channel(channel_id)
    if isinstance(channel, discord.TextChannel):
        message: discord.PartialMessage = channel.get_partial_message(message_id)
        return message
    return None


async def send_message(
    channel: DMChannel | GroupChannel | TextChannel,
    content: str | None = None,
    embed_description: str | None = None,
    colour: Colour | None = None,
    embed_content: bool = True,
    embed_title: str | None = None,
    embed_thumbnail: str | None = None,
    delete_after: float | None = None,
) -> Message | None:
    """
    :colour: red = fail, green = success, blue = informational
    """
    message: Message | None = None
    if content:
        if embed_content:
            content = f"`{content}`"
    embed = None
    if embed_title or embed_thumbnail or embed_description or colour:
        embed = Embed()
    if embed_title:
        embed.title = embed_title
    if embed_thumbnail:
        embed.set_thumbnail(url=embed_thumbnail)
    if embed_description:
        embed.description = embed_description
    if colour:
        embed.colour = colour
    try:
        message = await channel.send(
            content=content, embed=embed, delete_after=delete_after
        )
    except Exception:
        _log.exception("[send_message] Ignoring exception:")
    return message


async def print_leaderboard():
    output = "**Leaderboard**"  # TODO: remove output str, it's not used anymore
    embeds = []
    embed = discord.Embed(
        title="Leaderboard",
        color=discord.Color.blue(),
        timestamp=discord.utils.utcnow(),
    )
    embed_footer = f"\nRanks calculated using the formula: {MU_LOWER_UNICODE} - 3*{SIGMA_LOWER_UNICODE}"
    embed_footer += "\n!disableleaderboard to hide yourself from the leaderboard"
    embed_footer += "\nLast Updated"
    embed.set_footer(text=embed_footer)
    session: SQLAlchemySession
    with Session() as session:
        categories: list[Category] = (
            session.query(Category)
            .filter(Category.is_rated == True)
            .order_by("name")
            .all()
        )
        if len(categories) > 0:
            for i, category in enumerate(categories):
                output += f"\n_{category.name}_"
                subquery = (
                    session.query(FinishedGamePlayer.player_id)
                    .join(
                        FinishedGame,
                        FinishedGame.id == FinishedGamePlayer.finished_game_id,
                    )
                    .filter(
                        FinishedGame.started_at
                        > (datetime.now(timezone.utc) - timedelta(days=30))
                    )
                    .filter(FinishedGame.category_name == category.name)
                    .group_by(FinishedGamePlayer.player_id)
                    .having(func.count() >= category.min_games_for_leaderboard)
                    .subquery()
                )
                top_10_pcts: list[PlayerCategoryTrueskill] | None = (
                    session.query(PlayerCategoryTrueskill)
                    .join(Player, Player.id == PlayerCategoryTrueskill.player_id)
                    .filter(PlayerCategoryTrueskill.player_id.in_(select(subquery)))
                    .filter(PlayerCategoryTrueskill.category_id == category.id)
                    .order_by(PlayerCategoryTrueskill.rank.desc())
                    .limit(10)
                    .all()
                )
                if top_10_pcts:
                    cols = []
                    for i, pct in enumerate(top_10_pcts, 1):
                        # TODO: merge this with the pct query
                        player: Player | None = (
                            session.query(Player)
                            .filter(Player.id == pct.player_id)
                            .first()
                        )
                        if player:
                            col = [
                                i,
                                player.name,
                                round(pct.rank, 1),
                                round(pct.mu, 1),
                                round(pct.sigma, 1),
                            ]
                            cols.append(col)
                    if category.min_games_for_leaderboard > 0:
                        cols.append(
                            [
                                f"Minimum of {category.min_games_for_leaderboard} {'games' if category.min_games_for_leaderboard > 1 else 'game'} played in the last 30 days",
                                Merge.LEFT,
                                Merge.LEFT,
                                Merge.LEFT,
                                Merge.LEFT,
                            ]
                        )
                    table = table2ascii(
                        header=[
                            category.name,
                            Merge.LEFT,
                            "Rank",
                            MU_LOWER_UNICODE,
                            SIGMA_LOWER_UNICODE,
                        ],
                        body=cols,
                        style=PresetStyle.plain,
                        alignments=[
                            Alignment.LEFT,
                            Alignment.LEFT,
                            Alignment.DECIMAL,
                            Alignment.DECIMAL,
                            Alignment.DECIMAL,
                        ],
                    )
                    embed.add_field(name="", value=f"{code_block(table)}", inline=False)
        embeds.append(embed)
        if config.ECONOMY_ENABLED:
            output += f"\n\n**{config.CURRENCY_NAME}**"
            top_10_player_currency: list[Player] = (
                session.query(Player).order_by(Player.currency.desc()).limit(10)
            )
            for i, player_currency in enumerate(top_10_player_currency, 1):
                output += f"\n{i}. {player_currency.currency} - <@{player_currency.id}>"

    if config.LEADERBOARD_CHANNEL:
        # TODO: merge with new leaderboard style
        leaderboard_channel = bot.get_channel(config.LEADERBOARD_CHANNEL)
        if leaderboard_channel and isinstance(leaderboard_channel, TextChannel):
            try:
                if leaderboard_channel.last_message_id:
                    last_message: Message = await leaderboard_channel.fetch_message(
                        leaderboard_channel.last_message_id
                    )
                if last_message:
                    await last_message.edit(embeds=embeds)
                    return
            except Exception as e:
                pass
            await leaderboard_channel.send(embeds=embeds)


def code_block(content: str, language: str = "autohotkey") -> str:
    return "\n".join(["```" + language, content, "```"])


def get_team_name_diff(
    team0_player_names_before: list[str] | None,
    team0_player_names_after: list[str] | None,
    team1_player_names_before: list[str] | None,
    team1_player_names_after: list[str] | None,
) -> tuple[str, str]:
    """
    Given lists of player names for team0 and team1 (before and after), returns a tuple[str, str] that represents the diff in discord markdown format
    Useful for displaying after a rebalance, typically after a sub or autosub.
    Note: the returned string is a vertical list
    """
    if (
        not team0_player_names_before
        or not team0_player_names_after
        or not team1_player_names_before
        or not team1_player_names_after
    ):
        return "", ""
    players_added_to_team0: list[str] = list(
        set(team0_player_names_after) - set(team0_player_names_before)
    )
    players_added_to_team1: list[str] = list(
        set(team1_player_names_after) - set(team1_player_names_before)
    )
    team0_diff_vaules: list[str] = []
    team1_diff_vaules: list[str] = []
    # sort the names alphabetically and caselessly to make them easier to read
    team0_player_names_after.sort(key=str.casefold)
    team1_player_names_after.sort(key=str.casefold)
    for name in team0_player_names_after:
        if name in players_added_to_team0:
            team0_diff_vaules.append(f"+ {name}")
        else:
            team0_diff_vaules.append(f" {name}")
    for name in team1_player_names_after:
        if name in players_added_to_team1:
            team1_diff_vaules.append(f"+ {name}")
        else:
            team1_diff_vaules.append(f"  {name}")
    newline = "\n"
    team0_diff_str: str = (
        f">>> ```diff\n{newline.join(team0_diff_vaules)}```"
        if team0_diff_vaules
        else "> \n** **"  # creates an empty quote
    )
    team1_diff_str: str = (
        f">>> ```diff\n{newline.join(team1_diff_vaules)}```"
        if team1_diff_vaules
        else "> \n** **"  # creates an empty quote
    )
    return team0_diff_str, team1_diff_str


async def move_game_players(
    game_id: str, interaction: Interaction | None = None, guild: Guild | None = None
):
    session: sqlalchemy.orm.Session
    with Session() as session:
        message: Message | None = None
        if interaction:
            message = interaction.message
            guild = interaction.guild
        elif guild:
            message = None
        else:
            raise Exception("No Interaction or Guild on _movegameplayers")

        in_progress_game = (
            session.query(InProgressGame)
            .filter(InProgressGame.id.startswith(game_id))
            .first()
        )
        if not in_progress_game:
            if message:
                await send_message(
                    message.channel,
                    embed_description=f"Could not find game: {game_id}",
                    colour=Colour.red(),
                )
                return
            return

        team0_ipg_players: list[InProgressGamePlayer] = session.query(
            InProgressGamePlayer
        ).filter(
            InProgressGamePlayer.in_progress_game_id == in_progress_game.id,
            InProgressGamePlayer.team == 0,
        )
        team1_ipg_players: list[InProgressGamePlayer] = session.query(
            InProgressGamePlayer
        ).filter(
            InProgressGamePlayer.in_progress_game_id == in_progress_game.id,
            InProgressGamePlayer.team == 1,
        )
        team0_player_ids = set(map(lambda x: x.player_id, team0_ipg_players))
        team1_player_ids = set(map(lambda x: x.player_id, team1_ipg_players))
        team0_players: list[Player] = session.query(Player).filter(Player.id.in_(team0_player_ids))  # type: ignore
        team1_players: list[Player] = session.query(Player).filter(Player.id.in_(team1_player_ids))  # type: ignore

        be_voice_channel: VoiceChannel | None = None
        ds_voice_channel: VoiceChannel | None = None
        ipg_channels: list[InProgressGameChannel] | None = (
            session.query(InProgressGameChannel)
            .filter(InProgressGameChannel.in_progress_game_id == in_progress_game.id)
            .all()
        )
        for ipg_channel in ipg_channels or []:
            discord_channel: discord.abc.GuildChannel | None = guild.get_channel(
                ipg_channel.channel_id
            )
            if isinstance(discord_channel, VoiceChannel):
                # This is suboptimal solution but it's good enough for now. We should keep track of each team's VC in the database
                if discord_channel.name == in_progress_game.team0_name:
                    be_voice_channel = discord_channel
                elif discord_channel.name == in_progress_game.team1_name:
                    ds_voice_channel = discord_channel

        # TODO: combine for loops into one for all players
        coroutines = []
        for player in team0_players:
            if player.move_enabled and be_voice_channel:
                member: Member | None = guild.get_member(player.id)
                if member:
                    member_voice: VoiceState | None = member.voice
                    if member_voice and member_voice.channel:
                        try:
                            coroutines.append(
                                member.move_to(
                                    be_voice_channel,
                                    reason=f"Game {game_id} started",
                                )
                            )
                        except Exception:
                            _log.exception(
                                f"Caught exception moving player to voice channel"
                            )

        for player in team1_players:
            if player.move_enabled and ds_voice_channel:
                member: Member | None = guild.get_member(player.id)
                if member:
                    member_voice: VoiceState | None = member.voice
                    if member_voice and member_voice.channel:
                        try:
                            coroutines.append(
                                member.move_to(
                                    ds_voice_channel,
                                    reason=f"Game {game_id} started",
                                )
                            )
                        except Exception:
                            _log.exception(
                                f"Caught exception moving player to voice channel"
                            )
    # use gather to run the moves concurrently in the event loop
    # note: a member has to be in a voice channel already for them to be moved, else it throws an exception
    results = await asyncio.gather(*coroutines, return_exceptions=True)
    for result in results:
        # results should be empty unless an exception occured when moving a player
        if isinstance(result, BaseException):
            _log.exception("Ignored exception when moving a gameplayer:")


async def move_game_players_lobby(game_id: str, guild: Guild):
    session: sqlalchemy.orm.Session
    with Session() as session:
        in_progress_game: InProgressGame | None = (
            session.query(InProgressGame).filter(InProgressGame.id == game_id).first()
        )
        if not in_progress_game:
            return

        queue: Queue | None = (
            session.query(Queue).filter(Queue.id == in_progress_game.queue_id).first()
        )
        if not queue or not queue.move_enabled:
            return

        voice_lobby: discord.abc.GuildChannel | None = guild.get_channel(
            config.VOICE_MOVE_LOBBY
        )
        if not isinstance(voice_lobby, VoiceChannel) or not voice_lobby:
            _log.exception("VOICE_MOVE_LOBBY not found")
            return

        ipg_channels: list[InProgressGameChannel] | None = (
            session.query(InProgressGameChannel)
            .filter(InProgressGameChannel.in_progress_game_id == in_progress_game.id)
            .all()
        )

        coroutines = []
        for ipg_channel in ipg_channels or []:
            discord_channel: discord.abc.GuildChannel | None = guild.get_channel(
                ipg_channel.channel_id
            )
            if isinstance(discord_channel, VoiceChannel):
                members: list[Member] = discord_channel.members
                if members:
                    for member in members:
                        try:
                            coroutines.append(
                                member.move_to(
                                    voice_lobby,
                                    reason=f"Game {short_uuid(game_id)} finished",
                                )
                            )
                        except Exception:
                            _log.exception(
                                f"Caught exception moving player to voice lobby"
                            )

    results = await asyncio.gather(*coroutines, return_exceptions=True)
    for result in results:
        # results should be empty unless an exception occured when moving a player
        if isinstance(result, BaseException):
            _log.exception("Ignored exception when moving a gameplayer to lobby:")

<<<<<<< HEAD

def win_rate(wins, losses, ties):
    denominator = max(wins + losses + ties, 1)
    return round(
        100 * (wins + 0.5 * ties) / denominator, 1
    )  # why are ties counted as half a win?
=======
def default_sigma_decay_amount() -> float:
    """
    The default sigma decay applied to new categories
    Which causes decay from 0 sigma to default over a year
    """
    return config.DEFAULT_TRUESKILL_SIGMA / 365
>>>>>>> 25e4cd8b
<|MERGE_RESOLUTION|>--- conflicted
+++ resolved
@@ -63,6 +63,33 @@
 MU_LOWER_UNICODE = "\u03BC"
 SIGMA_LOWER_UNICODE = "\u03C3"
 DELTA_UPPER_UNICODE = "\u03B4"
+
+
+def buildCategoryOutput(category: Category) -> str:
+    output = ""
+    output += f"**{category.name}**\n"
+    output += f"- _Rated: {category.is_rated}_\n"
+    output += "- _Sigma decay settings:_\n"
+    output += f" - _Decay amount: {category.sigma_decay_amount}_\n"
+    output += f" - _Grace days: {category.sigma_decay_grace_days}_\n"
+    output += f" - _Max decay proportion: {category.sigma_decay_max_decay_proportion}_\n"
+    output += f"- _Minimum games for leaderboard: {category.min_games_for_leaderboard}_\n"
+    session: SQLAlchemySession
+    with Session() as session:
+        queue_names = [
+            x[0]
+            for x in (
+                session.query(Queue.name)
+                .filter(Queue.category_id == category.id)
+                .order_by(Queue.ordinal.asc())
+                .all()
+            )
+        ]
+        if not queue_names:
+            output += f"- _Queues: None_\n\n"
+        else:
+            output += f"- _Queues: {', '.join(queue_names)}_\n\n"
+        return output
 
 
 def get_n_best_finished_game_teams(
@@ -1449,18 +1476,15 @@
         if isinstance(result, BaseException):
             _log.exception("Ignored exception when moving a gameplayer to lobby:")
 
-<<<<<<< HEAD
-
 def win_rate(wins, losses, ties):
     denominator = max(wins + losses + ties, 1)
     return round(
         100 * (wins + 0.5 * ties) / denominator, 1
     )  # why are ties counted as half a win?
-=======
+
 def default_sigma_decay_amount() -> float:
     """
     The default sigma decay applied to new categories
     Which causes decay from 0 sigma to default over a year
     """
-    return config.DEFAULT_TRUESKILL_SIGMA / 365
->>>>>>> 25e4cd8b
+    return config.DEFAULT_TRUESKILL_SIGMA / 365