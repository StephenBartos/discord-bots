# How to run the bot

## Installation

### MacOS
1. Install Python 3.10.0: https://docs.python-guide.org/starting/install3/osx/

   - (optional) Install Python with pyenv instead:
   - `brew install pyenv`
   - `pyenv install 3.10.0`
   - `pyenv global 3.10.0`

1. Setup a virtual env:
   - `cd discord-bots`
   - `python3 -m venv .venv`
   - `source .venv/bin/activate`
1. `pip install -U .`
1. `cp .env.example .env`. Modify `.env` by adding your API key
1. Setup the database: `alembic upgrade head`

### Windows
1. Install Python
1. Set up a virtualenv
  - `python3 -m venv .venv`
  - `source .venv/bin/activate`. If you see this error:
    ```
    File <>\discord-bots\.venv\Scripts\Activate.ps1 cannot be loaded because running scripts is disabled on this system. For more information, see about_Execution_Policies at https:/go.microsoft.com/fwlink/?LinkID=135170.
    ```
    You may need to adjust your windows execution policy: https://stackoverflow.com/a/18713789

## Running the bot

1. `cd discord-bots`
1. `source .venv/bin/activate`
1. `python -m discord_bots.main`

# Development

## Installation

The steps are the same but use `pip install -e .` instead. This allows local changes to be picked up automatically.

## Editor

Recommend using vscode. If you do, install these vscode plugins:

- Python
- Pylance

## Type checking

If you use vscode add this to your settings.json (if anyone knows how to commit
this to the project lmk!):
https://www.emmanuelgautier.com/blog/enable-vscode-python-type-checking

```json
{
  "python.analysis.typeCheckingMode": "basic"
}
```

This enforces type checks for the types declared

## Formatting

Use python black: https://github.com/psf/black

- Go to vscode preferences (cmd + `,` on mac, ctrl + `,` on windows)
- Type "python formatting" in the search bar
- For the option `Python > Formatting: Provider` select `black`

### Pre-commit hook

This project uses `darker` for formatting in a pre-commit hook. Install using `pre-commit install`

## Tests

- `pytest`

I haven't setup alembic to cooperate with the test database. If you add a new
migration, delete the test db (`rm tribes.test.db`) and the code will migrate your new database.

## Migrations

Migrations are handled by Alembic: https://alembic.sqlalchemy.org/. See here for a tutorial: https://alembic.sqlalchemy.org/en/latest/tutorial.html.

To apply migrations:

- `alembic upgrade head`

To create new migrations:

- Make your changes in `models.py`
- Generate a migration file: `alembic revision --autogenerate -m "Your migration name here"`. Your migration file will be in `alembic/versions`.
- Apply your migration to the database: `alembic upgrade head`
- Commit your migration: `git add alembic/versions`

Common issues:

- Alembic does not pick up certain changes like renaming tables or columns
  correctly. For these changes you'll need to manually edit the migration file.
  See here for a full list of changes Alembic will not detect correctly:
  https://alembic.sqlalchemy.org/en/latest/autogenerate.html#what-does-autogenerate-detect-and-what-does-it-not-detect
- To set a default value for a column, you'll need to use `server_default`:
  https://docs.sqlalchemy.org/en/14/core/defaults.html#server-defaults. This sets
  a default on the database side.
- Alembic also sometimes has issues with constraints and naming. If you run into
  an issue like this, you may need to hand edit the migration. See here:
  https://alembic.sqlalchemy.org/en/latest/naming.html

# Bugs

# To-do list

- Map-specific trueskill rating
- Start map rotation only after game finishes
- Convert from sqlite to postgres
- Refactor commands file
- Automatically show rotation maps in voteable maps and when a rotation map is voted, just rotate to it
- Fix tests

## Good first tickets
- Store player display name alongside regular name
<<<<<<< HEAD
- Store total games played
=======
- Allow voting for multiple maps at once
- Store total games played, win/loss/tie record
>>>>>>> 6c7de531
- Add created_at timestamps to all tables (esp finished_game_player)

MVP+

- Shazbucks
<<<<<<< HEAD
- Expose Flask API: https://flask.palletsprojects.com/en/2.0.x/
- Mark mock games as mock games for easier deletion
- Store player w/l (not sure about this since games are made using TS)
=======
- Expose Flask API: https://flask.palletsprojects.com/en/2.0.x/
>>>>>>> 6c7de531
<|MERGE_RESOLUTION|>--- conflicted
+++ resolved
@@ -121,21 +121,12 @@
 
 ## Good first tickets
 - Store player display name alongside regular name
-<<<<<<< HEAD
 - Store total games played
-=======
 - Allow voting for multiple maps at once
 - Store total games played, win/loss/tie record
->>>>>>> 6c7de531
 - Add created_at timestamps to all tables (esp finished_game_player)
 
 MVP+
 
 - Shazbucks
-<<<<<<< HEAD
-- Expose Flask API: https://flask.palletsprojects.com/en/2.0.x/
-- Mark mock games as mock games for easier deletion
-- Store player w/l (not sure about this since games are made using TS)
-=======
-- Expose Flask API: https://flask.palletsprojects.com/en/2.0.x/
->>>>>>> 6c7de531
+- Expose Flask API: https://flask.palletsprojects.com/en/2.0.x/